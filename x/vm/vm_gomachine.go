--- conflicted
+++ resolved
@@ -115,10 +115,30 @@
 			feedC[i] <- n.Value()
 		}(i, feedC)
 	}
-<<<<<<< HEAD
-=======
 	wg.Wait()
->>>>>>> d650d309
+}
+
+func (g *GoMachine) populateChanDB() error {
+	edgesIt := g.g.Edges()
+	for edgesIt.Next() {
+		currentEdge := edgesIt.Edge()
+		head := currentEdge.From().ID()
+		tail := currentEdge.To().ID()
+		g.db.upsert(make(chan gorgonia.Value, 0), tail, head)
+	}
+	nodesIt := g.g.Nodes()
+	for nodesIt.Next() {
+		currentNode := nodesIt.Node().(*gorgonia.Node)
+		if g.g.From(currentNode.ID()).Len() == 0 {
+			// Node is an input
+			g.db.upsert(make(chan gorgonia.Value, 0), currentNode.ID(), g.db.inputNodeID)
+		}
+		if g.g.To(currentNode.ID()).Len() == 0 {
+			// Node is an output
+			g.db.upsert(make(chan gorgonia.Value, 0), g.db.outputNodeID, currentNode.ID())
+		}
+	}
+	return nil
 }
 
 func (g *GoMachine) populateChanDB() error {
