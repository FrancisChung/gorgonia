package gorgonia

import (
	"github.com/pkg/errors"
	"gorgonia.org/tensor"
)

// BinaryXent is a convenience function for doing binary crossentropy stuff.
// The formula is as below:
// 		-(y * logprob) +  (1-y)(1-logprob)
func BinaryXent(output, target *Node) (retVal *Node, err error) {
	var one *Node
	var logO, omt, omo, tLogO *Node

	// which constant one to use?
	var dt tensor.Dtype
	if dt, err = dtypeOf(output.t); err != nil {
		return nil, errors.Wrapf(err, dtypeExtractionFail, output.t)
	}

	switch dt {
	case Float64:
		one = onef64
	case Float32:
		one = onef32
	default:
		return nil, errors.Errorf(nyiFail, "BinaryXEnt", dt)
	}

	if logO, err = Log(output); err != nil {
		return nil, errors.Wrap(err, operationError)
	}

	if omt, err = Sub(one, target); err != nil {
		return nil, errors.Wrap(err, operationError)
	}

	if omo, err = Sub(one, output); err != nil {
		return nil, errors.Wrap(err, operationError)
	}

	if tLogO, err = HadamardProd(target, logO); err != nil {
		return nil, errors.Wrap(err, operationError)
	}

	if retVal, err = Log(omo); err != nil {
		return nil, errors.Wrap(err, operationError)
	}

	if retVal, err = HadamardProd(omt, retVal); err != nil {
		return nil, errors.Wrap(err, operationError)
	}

	if retVal, err = Add(tLogO, retVal); err != nil {
		return nil, errors.Wrap(err, operationError)
	}

	return Neg(retVal)
}

// Dropout is a convenience function to implement dropout.
// It uses randomly zeroes out a *Tensor with a probability drawn from
// a uniform distribution
func Dropout(x *Node, prob float64) (retVal *Node, err error) {
	if prob == 0.0 {
		return x, nil
	}

	var dt tensor.Dtype
	if dt, err = dtypeOf(x.t); err != nil {
		return nil, errors.Wrap(err, dtypeOfFail)
	}

	var opp, pr Value // opp = 1 per p
	switch dt {
	case Float64:
		opp, _ = anyToScalar(1.0 / prob)
		pr, _ = anyToScalar(prob)
	case Float32:
		opp, _ = anyToScalar(float32(1.0 / prob))
		pr, _ = anyToScalar(float32(prob))
	default:
		return nil, errors.Errorf(nyiTypeFail, "Dropout()", dt)
	}

	p := NewConstant(pr)
	c := NewConstant(opp)

	m := UniformRandomNode(x.g, dt, 0, 1, x.shape...)
	if retVal, err = Gt(m, p, true); err != nil {
		return nil, errors.Wrap(err, "Greater Than failed")
	}

	if retVal, err = HadamardProd(x, retVal); err != nil {
		return nil, errors.Wrap(err, mulFail)
	}

	return HadamardDiv(retVal, c)
}

// Rectify is a convenience function for creating rectified linear units activation functions.
// This function uses >=, which is the canonical version. If you want to use >, you can create
// your own by just following this.
func Rectify(x *Node) (retVal *Node, err error) {
	var zero *Node
	var dt tensor.Dtype

	// which zero to use?
	if dt, err = dtypeOf(x.t); err != nil {
		return nil, errors.Wrap(err, dtypeOfFail)
	}
	switch dt {
	case Float64:
		zero = zerof64
	case Float32:
		zero = zerof32
	default:
		return nil, errors.Errorf(nyiFail, "ReLu", dt)
	}

	cmp := newElemBinOp(gteOpType, x, zero)
	cmp.retSame = true

	if retVal, err = ApplyOp(cmp, x, zero); err != nil {
		return nil, errors.Wrap(err, applyOpFail)
	}

	return HadamardProd(x, retVal)
}

// Im2Col converts a BCHW image block to columns. The kernel, pad and stride parameter must be shape of size 2, no more no less
// This poor naming scheme clearly comes from matlab
func Im2Col(n *Node, kernel, pad, stride, dilation tensor.Shape) (retVal *Node, err error) {
	if kernel.Dims() != 2 {
		return nil, errors.Errorf("kernel shape is supposed to have a dim of 2")
	}
	if pad.Dims() != 2 {
		return nil, errors.Errorf("pad is supposed to have a dim of 2")
	}
	if stride.Dims() != 2 {
		return nil, errors.Errorf("strides is supposed to have a dim of 2")
	}
	if dilation.Dims() != 2 {
		return nil, errors.Errorf("dilation is supposed to have a dim of 2")
	}

	if kernel[0] <= 0 || kernel[1] <= 0 {
		return nil, errors.Errorf("cannot have negative or 0 in kernel shape")
	}

	if stride[0] <= 0 || stride[1] <= 0 {
		return nil, errors.Errorf("cannot have negative or 0 in stride: %v", stride)
	}

	if pad[0] < 0 || pad[1] < 0 {
		return nil, errors.Errorf("cannot have negative padding")
	}

	if dilation[0] <= 0 || dilation[1] <= 0 {
		return nil, errors.Errorf("canot have negative or 0 in dilation. %v", dilation)
	}

	op := makeIm2ColOp(kernel[0], kernel[1], pad[0], pad[1], stride[0], stride[1], dilation[0], dilation[1])
	return ApplyOp(op, n)
}

// Conv2d is a simple 2D convoution, to be used for CPU computation only. If CuDNN is used, use the CUDAConv2D function.
// These are the properties the inputs must fulfil:
//
// im: must have 4D shape. Expected format is BCHW (batch, channel, height, width)
// filter: must have 4D shape: (batch, kernel, height, width)
// kernelShape: shape of the filter kernel
// pad: len(pad) == 2
// stride: len(stride) == 2
<<<<<<< HEAD
=======
// dilation: len(dilation) == 2
>>>>>>> c1838927
func Conv2d(im, filter *Node, kernelShape tensor.Shape, pad, stride, dilation []int) (retVal *Node, err error) {
	// niceness for defaults
	if pad == nil {
		pad = []int{0, 0}
	}
	if dilation == nil {
		dilation = []int{1, 1}
	}

	// checks
	for _, s := range stride {
		if s <= 0 {
			return nil, errors.Errorf("Cannot use strides of less than or equal 0: %v", stride)
		}
	}

	for _, p := range pad {
		if p < 0 {
			return nil, errors.Errorf("Cannot use padding of less than 0: %v", pad)
		}
	}

	for _, d := range dilation {
		if d <= 0 {
			return nil, errors.Errorf("Cannot use dilation less than or eq 0 %v", dilation)
		}
	}

	var colIm *Node
	if colIm, err = Im2Col(im, kernelShape, pad, stride, dilation); err != nil {
		return
	}

	layer := filter.Shape()[0]
	kernel := filter.Shape()[1]
	row := filter.Shape()[2]
	col := filter.Shape()[3]

	var flattened *Node
	if flattened, err = Reshape(filter, tensor.Shape{layer, kernel * row * col}); err != nil {
		return
	}

	// extract patch
	batch := colIm.Shape()[0]
	m := colIm.Shape()[1]
	n := colIm.Shape()[2]
	z := colIm.Shape()[3]

	var patch, colImLayer *Node
	if patch, err = Reshape(colIm, tensor.Shape{batch * m * n, z}); err != nil {
		return
	}

	op := linAlgBinOp{
		āBinaryOperator: matMulOperator,
		transA:          false,
		transB:          true,
	}

	if colImLayer, err = ApplyOp(op, patch, flattened); err != nil {
		return
	}

	// now reshape and transpose the values back into the original order
	var res *Node
	if res, err = Reshape(colImLayer, tensor.Shape{batch, m, n, layer}); err != nil {
		return
	}
	return Transpose(res, 0, 3, 1, 2)
}

// Conv1d is a 1D convlution. It relies on Conv2D
func Conv1d(in, filter *Node, kernel, pad, stride, dilation int) (*Node, error) {
	return Conv2d(in, filter, tensor.Shape{1, kernel}, []int{0, pad}, []int{1, stride}, []int{1, dilation})
}

func MaxPool2D(x *Node, kernel tensor.Shape, pad, stride []int) (*Node, error) {
	xShape := x.Shape()
	h, w := xShape[2], xShape[3]
	kh, kw := kernel[0], kernel[1]
	ph, pw := pad[0], pad[1]

	// check shape
	if xShape.Dims() != 4 {
		return nil, errors.Errorf("Expected input to have a shape with dimension 4")
	}
	if kernel.Dims() != 2 {
		return nil, errors.Errorf("Expected kernel to have a shape of dimension 2")
	}

	if h-kh == 0 && ph == 0 {
		// error
		return nil, errors.New("Impossible height/kernel/pad combination")
	}

	if w-kw == 0 && pw == 0 {
		// error
		return nil, errors.New("Impossible width/kernel/pad combination")
	}

	op := newMaxPoolOp(xShape, kernel, pad, stride)
	return ApplyOp(op, x)
}

func BatchNorm(x *Node, momentum, epsilon float64, auto bool) (*Node, *BatchNormOp, error) {
	dt, err := dtypeOf(x.Type())
	if err != nil {
		return nil, nil, err
	}
	batches := x.Shape()[0]
	channels := x.Shape()[1]
	spatialDim := x.Shape().TotalSize() / (channels * batches)

	mean := tensor.New(tensor.Of(dt), tensor.WithShape(channels))
	variance := tensor.New(tensor.Of(dt), tensor.WithShape(channels))
	ma := tensor.New(tensor.Of(dt), tensor.WithShape(1))

	mean_ := tensor.New(tensor.Of(dt), tensor.WithShape(channels))
	variance_ := tensor.New(tensor.Of(dt), tensor.WithShape(channels))
	tmp := tensor.New(tensor.Of(dt), tensor.WithShape(x.Shape().Clone()...))
	xNorm := tensor.New(tensor.Of(dt), tensor.WithShape(x.Shape().Clone()...))
	batchSumMultiplier := tensor.New(tensor.Of(dt), tensor.WithShape(batches))

	var uno interface{}
	switch dt {
	case Float64:
		uno = float64(1)
	case Float32:
		uno = float32(1)
	}
	spatialSumMultiplier := tensor.New(tensor.Of(dt), tensor.WithShape(spatialDim))
	if err = spatialSumMultiplier.Memset(uno); err != nil {
		return nil, nil, err
	}

	numByChans := tensor.New(tensor.Of(dt), tensor.WithShape(channels*batches))
	if err = batchSumMultiplier.Memset(uno); err != nil {
		return nil, nil, err
	}

	op := &BatchNormOp{
		momentum: momentum,
		epsilon:  epsilon,

		mean:     mean,
		variance: variance,
		ma:       ma,

		mean_:                mean_,
		variance_:            variance_,
		tmp_:                 tmp,
		xNorm:                xNorm,
		batchSumMultiplier:   batchSumMultiplier,
		numByChans:           numByChans,
		spatialSumMultiplier: spatialSumMultiplier,

		training: true,
	}

	retVal, err := ApplyOp(op, x)
	return retVal, op, err
}<|MERGE_RESOLUTION|>--- conflicted
+++ resolved
@@ -172,10 +172,7 @@
 // kernelShape: shape of the filter kernel
 // pad: len(pad) == 2
 // stride: len(stride) == 2
-<<<<<<< HEAD
-=======
 // dilation: len(dilation) == 2
->>>>>>> c1838927
 func Conv2d(im, filter *Node, kernelShape tensor.Shape, pad, stride, dilation []int) (retVal *Node, err error) {
 	// niceness for defaults
 	if pad == nil {
