package gorgonia

import (
	"github.com/pkg/errors"
	"gorgonia.org/tensor"
)

// BinaryXent is a convenience function for doing binary crossentropy stuff.
// The formula is as below:
// 		-(y * logprob) +  (1-y)(1-logprob)
func BinaryXent(output, target *Node) (retVal *Node, err error) {
	var one *Node
	var logO, omt, omo, tLogO *Node

	// which constant one to use?
	var dt tensor.Dtype
	if dt, err = dtypeOf(output.t); err != nil {
		return nil, errors.Wrapf(err, dtypeExtractionFail, output.t)
	}

	switch dt {
	case Float64:
		one = onef64
	case Float32:
		one = onef32
	default:
		return nil, errors.Errorf(nyiFail, "BinaryXEnt", dt)
	}

	if logO, err = Log(output); err != nil {
		return nil, errors.Wrap(err, operationError)
	}

	if omt, err = Sub(one, target); err != nil {
		return nil, errors.Wrap(err, operationError)
	}

	if omo, err = Sub(one, output); err != nil {
		return nil, errors.Wrap(err, operationError)
	}

	if tLogO, err = HadamardProd(target, logO); err != nil {
		return nil, errors.Wrap(err, operationError)
	}

	if retVal, err = Log(omo); err != nil {
		return nil, errors.Wrap(err, operationError)
	}

	if retVal, err = HadamardProd(omt, retVal); err != nil {
		return nil, errors.Wrap(err, operationError)
	}

	if retVal, err = Add(tLogO, retVal); err != nil {
		return nil, errors.Wrap(err, operationError)
	}

	return Neg(retVal)
}

// Dropout is a convenience function to implement dropout.
// It uses randomly zeroes out a *Tensor with a probability drawn from
// a uniform distribution
func Dropout(x *Node, prob float64) (retVal *Node, err error) {
	if prob == 0.0 {
		return x, nil
	}

	var dt tensor.Dtype
	if dt, err = dtypeOf(x.t); err != nil {
		return nil, errors.Wrap(err, dtypeOfFail)
	}

	var opp, pr Value // opp = 1 per p
	switch dt {
	case Float64:
		opp, _ = anyToScalar(1.0 / prob)
		pr, _ = anyToScalar(prob)
	case Float32:
		opp, _ = anyToScalar(float32(1.0 / prob))
		pr, _ = anyToScalar(float32(prob))
	default:
		return nil, errors.Errorf(nyiTypeFail, "Dropout()", dt)
	}

	p := NewConstant(pr)
	c := NewConstant(opp)

	m := UniformRandomNode(x.g, dt, 0, 1, x.shape...)
	if retVal, err = Gt(m, p, true); err != nil {
		return nil, errors.Wrap(err, "Greater Than failed")
	}

	if retVal, err = HadamardProd(x, retVal); err != nil {
		return nil, errors.Wrap(err, mulFail)
	}

	return HadamardDiv(retVal, c)
}

// Rectify is a convenience function for creating rectified linear units activation functions.
// This function uses >=, which is the canonical version. If you want to use >, you can create
// your own by just following this.
func Rectify(x *Node) (retVal *Node, err error) {
	var zero *Node
	var dt tensor.Dtype

	// which zero to use?
	if dt, err = dtypeOf(x.t); err != nil {
		return nil, errors.Wrap(err, dtypeOfFail)
	}
	switch dt {
	case Float64:
		zero = zerof64
	case Float32:
		zero = zerof32
	default:
		return nil, errors.Errorf(nyiFail, "ReLu", dt)
	}

	cmp := newElemBinOp(gteOpType, x, zero)
	cmp.retSame = true

	if retVal, err = ApplyOp(cmp, x, zero); err != nil {
		return nil, errors.Wrap(err, applyOpFail)
	}

	return HadamardProd(x, retVal)
}

// Im2Col converts a BCHW image block to columns. The kernel, pad and stride parameter must be shape of size 2, no more no less
// This poor naming scheme clearly comes from matlab
func Im2Col(n *Node, kernel, pad, stride tensor.Shape) (retVal *Node, err error) {
	if kernel.Dims() != 2 {
		return nil, errors.Errorf("kernel shape is supposed to have a dim of 2")
	}
	if pad.Dims() != 2 {
		return nil, errors.Errorf("pad is supposed to have a dim of 2")
	}
	if stride.Dims() != 2 {
		return nil, errors.Errorf("strides is supposed to have a dim of 2")
	}

	if kernel[0] <= 0 || kernel[1] <= 0 {
		return nil, errors.Errorf("cannot have negative or 0 in kernel shape")
	}

	if stride[0] <= 0 || stride[1] <= 0 {
		return nil, errors.Errorf("cannot have negative or 0 in stride: %v", stride)
	}

	if pad[0] < 0 || pad[1] < 0 {
		return nil, errors.Errorf("cannot have negative padding")
	}
	op := makeIm2ColOp(kernel[0], kernel[1], pad[0], pad[1], stride[0], stride[1])
	return ApplyOp(op, n)
}

// Conv2d is a simple 2D convoution, to be used for CPU computation only. If CuDNN is used, use the CUDAConv2D function.
// These are the properties the inputs must fulfil:
//
// im: must have 4D shape. Expected format is BCHW (batch, channel, height, width)
// filter: must have 4D shape: (batch, kernel, height, width)
// kernelShape: shape of the filter kernel
// pad: len(pad) == 2
// stride: len(stride) == 2
func Conv2d(im, filter *Node, kernelShape tensor.Shape, pad, stride []int) (retVal *Node, err error) {
	// checks
	for _, s := range stride {
		if s <= 0 {
			return nil, errors.Errorf("Cannot use strides of less than or equal 0: %v", stride)
		}
	}

	for _, p := range pad {
		if p < 0 {
			return nil, errors.Errorf("Cannot use padding of less than 0: %v", pad)
		}
	}

	var colIm *Node
	if colIm, err = Im2Col(im, kernelShape, pad, stride); err != nil {
		return
	}

	layer := filter.Shape()[0]
	kernel := filter.Shape()[1]
	row := filter.Shape()[2]
	col := filter.Shape()[3]

	var flattened *Node
	if flattened, err = Reshape(filter, tensor.Shape{layer, kernel * row * col}); err != nil {
		return
	}

	// extract patch
	batch := colIm.Shape()[0]
	m := colIm.Shape()[1]
	n := colIm.Shape()[2]
	z := colIm.Shape()[3]

	var patch, colImLayer *Node
	if patch, err = Reshape(colIm, tensor.Shape{batch * m * n, z}); err != nil {
		return
	}

	op := linAlgBinOp{
		āBinaryOperator: matMulOperator,
		transA:          false,
		transB:          true,
	}

	if colImLayer, err = ApplyOp(op, patch, flattened); err != nil {
		return
	}

	// now reshape and transpose the values back into the original order
	var res *Node
	if res, err = Reshape(colImLayer, tensor.Shape{batch, m, n, layer}); err != nil {
		return
	}
	return Transpose(res, 0, 3, 1, 2)
}

// Conv1d is a 1D convlution. It relies on Conv2D
func Conv1d(in, filter *Node, kernel, pad, stride int) (*Node, error) {
	return Conv2d(in, filter, tensor.Shape{1, kernel}, []int{0, pad}, []int{1, stride})
}

func MaxPool2D(x *Node, kernel tensor.Shape, pad, stride []int) (*Node, error) {
	xShape := x.Shape()
	h, w := xShape[2], xShape[3]
	kh, kw := kernel[0], kernel[1]
	ph, pw := pad[0], pad[1]

	// check shape
	if xShape.Dims() != 4 {
		return nil, errors.Errorf("Expected input to have a shape with dimension 4")
	}
	if kernel.Dims() != 2 {
		return nil, errors.Errorf("Expected kernel to have a shape of dimension 2")
	}

	if h-kh == 0 && ph == 0 {
		// error
		return nil, errors.New("Impossible height/kernel/pad combination")
	}

	if w-kw == 0 && pw == 0 {
		// error
		return nil, errors.New("Impossible width/kernel/pad combination")
	}

	op := newMaxPoolOp(xShape, kernel, pad, stride)
	return ApplyOp(op, x)
}

<<<<<<< HEAD
// func BatchNorm(x, mean, variance, scale, offset *Node) (*Node, error) {
// 	inv := Sqrt()
// }
=======
func BatchNorm(x *Node, momentum, epsilon float64, auto bool) (*Node, *BatchNormOp, error) {
	var gamma, beta, gammaGrad, betaGrad, means, vars, runningMean, runningVar *tensor.Dense
	if auto {
		// create these
		dt, err := dtypeOf(x.Type())
		if err != nil {
			return nil, nil, err
		}
		gamma = tensor.New(tensor.Of(dt), tensor.WithShape(x.Shape()...))
		beta = tensor.New(tensor.Of(dt), tensor.WithShape(x.Shape()...))
		gammaGrad = tensor.New(tensor.Of(dt), tensor.WithShape(x.Shape()...))
		betaGrad = tensor.New(tensor.Of(dt), tensor.WithShape(x.Shape()...))
		means = tensor.New(tensor.Of(dt), tensor.WithShape(x.Shape()...))
		vars = tensor.New(tensor.Of(dt), tensor.WithShape(x.Shape()...))
		runningMean = tensor.New(tensor.Of(dt), tensor.WithShape(x.Shape()...))
		runningVar = tensor.New(tensor.Of(dt), tensor.WithShape(x.Shape()...))

		beta.Zero()
		means.Zero()
		runningMean.Zero()
	}

	op := &BatchNormOp{
		momentum: momentum,
		epsilon:  epsilon,

		gamma:     gamma,
		beta:      beta,
		gammaGrad: gammaGrad,
		betaGrad:  betaGrad,

		means: means,
		vars:  vars,

		runningMean: runningMean,
		runningVar:  runningVar,
	}

	retVal, err := ApplyOp(op, x)
	return retVal, op, err
}
>>>>>>> 3dee423f
<|MERGE_RESOLUTION|>--- conflicted
+++ resolved
@@ -255,11 +255,6 @@
 	return ApplyOp(op, x)
 }
 
-<<<<<<< HEAD
-// func BatchNorm(x, mean, variance, scale, offset *Node) (*Node, error) {
-// 	inv := Sqrt()
-// }
-=======
 func BatchNorm(x *Node, momentum, epsilon float64, auto bool) (*Node, *BatchNormOp, error) {
 	var gamma, beta, gammaGrad, betaGrad, means, vars, runningMean, runningVar *tensor.Dense
 	if auto {
@@ -300,5 +295,4 @@
 
 	retVal, err := ApplyOp(op, x)
 	return retVal, op, err
-}
->>>>>>> 3dee423f
+}