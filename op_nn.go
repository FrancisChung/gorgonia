package gorgonia

import (
	"fmt"
	"hash"
	"math"
	"time"

	"github.com/chewxy/hm"
	"github.com/chewxy/math32"
	rng "github.com/leesper/go_rng"
	"github.com/pkg/errors"
	"gorgonia.org/tensor"
	"gorgonia.org/tensor/native"
)

var (
	_ SDOp = im2colOp{}
	_ Op   = col2imOp{}
	_ Op   = &maxPoolOp{}
	_ Op   = &maxPoolDiffOp{}
)

/*
	This file contains all the Ops related to building a neural network.

	Bear in mind that not all things that are related to a neural network are here, as not everything
	are encoded as Ops the way theano does it.

	See also: nn.go for functions that relate to neural networks
*/

type randomness byte

const (
	uniform randomness = iota
	gaussian
	binomial
)

type randomOp struct {
	which randomness
	shape tensor.Shape
	dt    tensor.Dtype

	a, b float64 // when uniform, a,b = low, high; when gaussian, a,b = mean, stdev
}

func makeRandomOp(which randomness, dt tensor.Dtype, a, b float64, shape ...int) randomOp {
	return randomOp{
		which: which,
		shape: tensor.Shape(shape),
		dt:    dt,
		a:     a,
		b:     b,
	}
}

func (op randomOp) Arity() int { return 0 }

// randomOp :: a
// randomOp :: Tensor a
func (op randomOp) Type() hm.Type {
	if op.shape.IsScalar() {
		return op.dt
	}
	tt := newTensorType(op.shape.Dims(), op.dt)
	return tt
}

func (op randomOp) InferShape(...DimSizer) (tensor.Shape, error) { return op.shape, nil }

func (op randomOp) Do(...Value) (retVal Value, err error) {
	if op.shape.IsScalar() {
		var v interface{}
		switch op.dt {
		case Float64:
			switch op.which {
			case uniform:
				rand := rng.NewUniformGenerator(time.Now().UnixNano())
				v = rand.Float64Range(op.a, op.b)
			case gaussian:
				rand := rng.NewGaussianGenerator(time.Now().UnixNano())
				v = rand.Gaussian(op.a, op.b)
			case binomial:
				rand := rng.NewBinomialGenerator(time.Now().UnixNano())
				v = float64(rand.Binomial(int64(op.a), op.b))
			}
		case Float32:
			switch op.which {
			case uniform:
				rand := rng.NewUniformGenerator(time.Now().UnixNano())
				v = rand.Float32Range(float32(op.a), float32(op.b))
			case gaussian:
				rand := rng.NewGaussianGenerator(time.Now().UnixNano())
				v = float32(rand.Gaussian(op.a, op.b))
			case binomial:
				rand := rng.NewBinomialGenerator(time.Now().UnixNano())
				v = float32(rand.Binomial(int64(op.a), op.b))
			}
		default:
			return nil, errors.Errorf(nyiFail, "randomOp.do()", op.dt)
		}

		retVal, _ = anyToScalar(v)
		return
	}

	switch op.dt {
	case Float64:
		switch op.which {
		case uniform:
			backing := Uniform64(op.a, op.b, op.shape...)
			retVal = tensor.New(tensor.WithBacking(backing), tensor.WithShape(op.shape...))
		case gaussian:
			backing := Gaussian64(op.a, op.b, op.shape...)
			retVal = tensor.New(tensor.WithBacking(backing), tensor.WithShape(op.shape...))
		case binomial:
			backing := Binomial64(op.a, op.b, op.shape...)
			retVal = tensor.New(tensor.WithBacking(backing), tensor.WithShape(op.shape...))
		}
		return
	case Float32:
		switch op.which {
		case uniform:
			backing := Uniform32(op.a, op.b, op.shape...)
			retVal = tensor.New(tensor.WithBacking(backing), tensor.WithShape(op.shape...))
		case gaussian:
			backing := Gaussian32(op.a, op.b, op.shape...)
			retVal = tensor.New(tensor.WithBacking(backing), tensor.WithShape(op.shape...))
		case binomial:
			backing := Binomial32(op.a, op.b, op.shape...)
			retVal = tensor.New(tensor.WithBacking(backing), tensor.WithShape(op.shape...))
		}
		return
	default:
		return nil, errors.Errorf(nyiFail, "randomOp.do() for non-scalar", op.dt)
	}
}

func (op randomOp) ReturnsPtr() bool     { return false }
func (op randomOp) CallsExtern() bool    { return false }
func (op randomOp) OverwritesInput() int { return -1 }
func (op randomOp) WriteHash(h hash.Hash) {
	fmt.Fprintf(h, "%d%v%f%f", op.which, op.shape, op.a, op.b)
}

func (op randomOp) Hashcode() uint32 { return simpleHash(op) }

func (op randomOp) String() string {
	return fmt.Sprintf("%v(%v, %v) - %v", op.which, op.a, op.b, op.shape)
}

type im2colOp struct {
	h, w                 int // kernel height and width
	padH, padW           int
	strideH, strideW     int
	dilationH, dilationW int
}

func makeIm2ColOp(kernelHeight, kernelWidth, padHeight, padWidth, strideHeight, strideWidth int) im2colOp {
	return im2colOp{
		h:         kernelHeight,
		w:         kernelWidth,
		padH:      padHeight,
		padW:      padWidth,
		strideH:   strideHeight,
		strideW:   strideWidth,
		dilationH: 1,
		dilationW: 1,
	}
}

func (op im2colOp) Arity() int { return 1 }

// im2col :: (Floats a) ⇒ Tensor a →  Tensor a
func (op im2colOp) Type() hm.Type {
	t := makeTensorType(4, hm.TypeVariable('a'))
	return hm.NewFnType(t, t)
}

func (op im2colOp) InferShape(shapes ...DimSizer) (retVal tensor.Shape, err error) {
	if err = checkArity(op, len(shapes)); err != nil {
		return
	}

	if s, ok := shapes[0].(tensor.Shape); ok {
		return op.calcShape(s), nil
	}
	return nil, errors.Errorf("expected tensor.Shape. got %T instead", shapes[0])
}

func (op im2colOp) Do(inputs ...Value) (retVal Value, err error) {
	if err = checkArity(op, len(inputs)); err != nil {
		return
	}

	im := inputs[0]

	// todo type check values
	// todo shape check values

	retShape := op.calcShape(im.Shape())
	prealloc := tensor.New(tensor.Of(im.Dtype()), tensor.WithShape(retShape...))

	return op.do(prealloc, im)
}

func (op im2colOp) ReturnsPtr() bool     { return false }
func (op im2colOp) CallsExtern() bool    { return false }
func (op im2colOp) OverwritesInput() int { return -1 }

func (op im2colOp) WriteHash(h hash.Hash) {
	fmt.Fprintf(h, "im2col:%d-%d-%d-%d-%d-%d", op.h, op.w, op.padH, op.padW, op.strideH, op.strideW)
}

func (op im2colOp) Hashcode() uint32 { return simpleHash(op) }

func (op im2colOp) String() string {
	return fmt.Sprintf("im2col<(%d,%d), (%d, %d), (%d,%d) (%d, %d)>", op.h, op.w, op.padH, op.padW, op.strideH, op.strideW, op.dilationH, op.dilationW)
}

func (op im2colOp) DiffWRT(i int) []bool { return []bool{true} }

func (op im2colOp) SymDiff(inputs Nodes, output, grad *Node) (retVal Nodes, err error) {
	if err = checkArity(op, len(inputs)); err != nil {
		return
	}
	im := inputs[0]
	s := im.Shape()
	if s.Dims() != 4 {
		return nil, errors.Errorf("Expected input to have a shape with 4 dims")
	}
	var unpaddedB, unpaddedC, unpaddedH, unpaddedW int
	unpaddedB, unpaddedC, unpaddedH, unpaddedW = s[0], s[1], s[2], s[3]
	diffOp := col2imOp{
		unpaddedB: unpaddedB,
		unpaddedC: unpaddedC,
		unpaddedH: unpaddedH,
		unpaddedW: unpaddedW,

		im2colOp: op,
	}

	var ret *Node
	if ret, err = ApplyOp(diffOp, grad); err != nil {
		return
	}
	retVal = Nodes{ret}
	return
}

func (op im2colOp) DoDiff(ctx ExecutionContext, inputs Nodes, output *Node) (err error) {
	if err = checkArity(op, len(inputs)); err != nil {
		return
	}

	im := inputs[0]
	s := im.Shape()
	imv, colv := getDV(im, output)

	var unpaddedB, unpaddedC, unpaddedH, unpaddedW int
	unpaddedB, unpaddedC, unpaddedH, unpaddedW = s[0], s[1], s[2], s[3]
	diffOp := col2imOp{
		unpaddedB: unpaddedB,
		unpaddedC: unpaddedC,
		unpaddedH: unpaddedH,
		unpaddedW: unpaddedW,

		im2colOp: op,
	}

	if _, err = diffOp.UsePreallocDo(imv.d, colv.d); err != nil {
		return errors.Wrapf(err, doFail, diffOp)
	}
	return
}

func (op im2colOp) calcShape(s tensor.Shape) (retVal tensor.Shape) {
	b := s[0]
	c := s[1]
	h := s[2]
	w := s[3]

	retHeight, retWidth := op.retHW(h, w)
	retVal = tensor.Shape(tensor.BorrowInts(4))

	// todo: double check this with tests
	retVal[0] = b
	retVal[1] = retHeight
	retVal[2] = retWidth
	retVal[3] = c * op.w * op.h

	return
}

func (op im2colOp) retHW(h, w int) (retHeight, retWidth int) {
	retHeight = (h+2*op.padH-((op.dilationH*op.h-1)+1))/op.strideH + 1
	retWidth = (w+2*op.padW-((op.dilationW*op.w-1)+1))/op.strideW + 1
	return
}

func (op im2colOp) do(prealloc, input Value) (retVal Value, err error) {
	// extract bchw - this bit can be expanded in the future, but for now we only support bchw
	s := input.Shape()
	b := s[0]
	c := s[1]
	h := s[2]
	w := s[3]

	retHeight, retWidth := op.retHW(h, w)
	batchStrideIm := c * h * w
	batchStrideCol := (op.w * op.h * c) * retHeight * retWidth
	chanStride := h * w

	var imStart, imEnd, colStart, colEnd int
	imEnd = imStart + batchStrideIm
	colEnd = colStart + batchStrideCol

	switch input.Dtype() {
	case tensor.Float64:
		imData := input.Data().([]float64)
		colData := prealloc.Data().([]float64)
		for i := 0; i < b; i++ {
			op.f64s(c, h, w, chanStride, retHeight, retWidth, imData[imStart:imEnd], colData[colStart:colEnd])

			colStart += batchStrideCol
			colEnd += batchStrideCol

			imStart += batchStrideIm
			imEnd += batchStrideIm

			if imEnd > len(imData) {
				imEnd = len(imData)
			}
			if colEnd > len(colData) {
				colEnd = len(colData)
			}
		}
	case tensor.Float32:
		imData := input.Data().([]float32)
		colData := prealloc.Data().([]float32)
		for i := 0; i < b; i++ {
			op.f32s(c, h, w, chanStride, retHeight, retWidth, imData[imStart:imEnd], colData[colStart:colEnd])

			colStart += batchStrideCol
			colEnd += batchStrideCol

			imStart += batchStrideIm
			imEnd += batchStrideIm

			if imEnd > len(imData) {
				imEnd = len(imData)
			}
			if colEnd > len(colData) {
				colEnd = len(colData)
			}
		}
	default:
		return nil, errors.Errorf(nyiFail, "im2col", input.Dtype())
	}
	return prealloc, nil
}

func (op im2colOp) f64s(chans, height, width, chanStride, retHeight, retWidth int, im, col []float64) {
	var colIdx int
	for ch := chans; ch > 0; ch, im = ch-1, im[chanStride:] {
		for kernelRow := 0; kernelRow < op.h; kernelRow++ {
			for kernelCol := 0; kernelCol < op.w; kernelCol++ {
				inRow := -op.padH + kernelRow*op.dilationH
				for outRow := retHeight; outRow > 0; outRow-- {
					if !(inRow >= 0 && inRow < height) {
						for outCol := retWidth; outCol > 0; outCol-- {
							col[colIdx] = 0
							colIdx++
						}
						continue
					}
					inCol := -op.padW + kernelCol*op.dilationW
					for outCol := retWidth; outCol > 0; outCol-- {
						if inCol >= 0 && inCol < width {
							col[colIdx] = im[inRow*width+inCol]
						} else {
							col[colIdx] = 0
						}
						colIdx++
						inCol += op.strideW
					}
					inRow += op.strideH
				}
			}
		}
	}
}

func (op im2colOp) f32s(chans, height, width, chanStride, retHeight, retWidth int, im, col []float32) {
	var colIdx int
	for ch := chans; ch > 0; ch, im = ch-1, im[chanStride:] {
		for kernelRow := 0; kernelRow < op.h; kernelRow++ {
			for kernelCol := 0; kernelCol < op.w; kernelCol++ {
				inRow := -op.padH + kernelRow*op.dilationH
				for outRow := retHeight; outRow > 0; outRow-- {
					if !(inRow >= 0 && inRow < height) {
						for outCol := retWidth; outCol > 0; outCol-- {
							col[colIdx] = 0
							colIdx++
						}
						continue
					}
					inCol := -op.padW + kernelCol*op.dilationW
					for outCol := retWidth; outCol > 0; outCol-- {
						if inCol >= 0 && inCol < width {
							col[colIdx] = im[inRow*width+inCol]
						} else {
							col[colIdx] = 0
						}
						colIdx++
						inCol += op.strideW
					}
					inRow += op.strideH
				}
			}
		}
	}
}

type col2imOp struct {
	// input shapes of im2col
	unpaddedB int
	unpaddedC int
	unpaddedH int
	unpaddedW int

	im2colOp
}

func (op col2imOp) Arity() int { return 1 }

// im2col :: (Floats a) ⇒ a →  a
func (op col2imOp) Type() hm.Type {
	return hm.NewFnType(hm.TypeVariable('a'), hm.TypeVariable('a'))
}

func (op col2imOp) InferShape(shapes ...DimSizer) (retVal tensor.Shape, err error) {
	return tensor.Shape{op.unpaddedB, op.unpaddedC, op.unpaddedH, op.unpaddedW}, nil
}

func (op col2imOp) Do(inputs ...Value) (retVal Value, err error) {
	if err = checkArity(op, len(inputs)); err != nil {
		return
	}

	im := inputs[0]

	// todo type check values
	// todo shape check values

	retShape := tensor.Shape{op.unpaddedB, op.unpaddedC, op.unpaddedH, op.unpaddedW}
	prealloc := tensor.New(tensor.Of(im.Dtype()), tensor.WithShape(retShape...))

	return op.do(prealloc, im)
}

func (op col2imOp) ReturnsPtr() bool     { return false }
func (op col2imOp) CallsExtern() bool    { return false }
func (op col2imOp) OverwritesInput() int { return -1 }

func (op col2imOp) WriteHash(h hash.Hash) {
	fmt.Fprintf(h, "col2im:%d-%d-%d-%d-%d-%d", op.h, op.w, op.padH, op.padW, op.strideH, op.strideW)
}

func (op col2imOp) Hashcode() uint32 { return simpleHash(op) }

func (op col2imOp) String() string {
	return fmt.Sprintf("col2im<(%d,%d), (%d, %d), (%d,%d)>", op.h, op.w, op.padH, op.padW, op.strideH, op.strideW)
}

func (op col2imOp) UsePreallocDo(prealloc Value, inputs ...Value) (Value, error) {
	if err := checkArity(op, len(inputs)); err != nil {
		return nil, err
	}
	return op.do(prealloc, inputs[0])
}

func (op col2imOp) do(prealloc, input Value) (retVal Value, err error) {
	b := op.unpaddedB
	c := op.unpaddedC
	retHeight := op.unpaddedH
	retWidth := op.unpaddedW
	batchStrideIm := c * retHeight * retWidth

	s := input.Shape()
	h := s[1]
	w := s[2]
	chanStride := retHeight * retWidth
	batchStrideCol := h * w * s[3]

	var imStart, imEnd, colStart, colEnd int
	imEnd = imStart + batchStrideIm
	colEnd = colStart + batchStrideCol

	switch input.Dtype() {
	case tensor.Float64:
		colData := input.Data().([]float64)
		imData := prealloc.Data().([]float64)
		for i := 0; i < b; i++ {
			op.f64s(c, retHeight, retWidth, chanStride, h, w, colData[colStart:colEnd], imData[imStart:imEnd])

			colStart += batchStrideCol
			colEnd += batchStrideCol

			imStart += batchStrideIm
			imEnd += batchStrideIm

			if imEnd > len(imData) {
				imEnd = len(imData)
			}
			if colEnd > len(colData) {
				colEnd = len(colData)
			}
		}
	case tensor.Float32:
		colData := input.Data().([]float32)
		imData := prealloc.Data().([]float32)
		for i := 0; i < b; i++ {
			op.f32s(c, retHeight, retWidth, chanStride, h, w, colData[colStart:colEnd], imData[imStart:imEnd])

			colStart += batchStrideCol
			colEnd += batchStrideCol

			imStart += batchStrideIm
			imEnd += batchStrideIm

			if imEnd > len(imData) {
				imEnd = len(imData)
			}
			if colEnd > len(colData) {
				colEnd = len(colData)
			}
		}
	default:
		return nil, errors.Errorf(nyiFail, "col2im", input.Dtype())
	}

	return prealloc, nil
}

func (op col2imOp) f64s(chans, height, width, chanStride, retHeight, retWidth int, col, im []float64) {
	// memset im to 0
	for i := range im {
		im[i] = 0
	}
	var colIdx int
	for ch := chans; ch > 0; ch, im = ch-1, im[chanStride:] {
		for kernelRow := 0; kernelRow < op.h; kernelRow++ {
			for kernelCol := 0; kernelCol < op.w; kernelCol++ {
				inRow := -op.padH + kernelRow*op.dilationH
				for outRow := retHeight; outRow > 0; outRow-- {
					if !(inRow >= 0 && inRow < height) {
						colIdx += retWidth
					} else {
						inCol := -op.padW + kernelCol*op.dilationW
						for outCol := retWidth; outCol > 0; outCol-- {
							if inCol >= 0 && inCol < width {
								im[inRow*width+inCol] += col[colIdx]
							}
							colIdx++
							inCol += op.strideW
						}
					}
					inRow += op.strideH
				}
			}
		}
	}
}
func (op col2imOp) f32s(chans, height, width, chanStride, retHeight, retWidth int, col, im []float32) {
	// memset im to 0
	for i := range im {
		im[i] = 0
	}
	var colIdx int
	for ch := chans; ch > 0; ch, im = ch-1, im[chanStride:] {
		for kernelRow := 0; kernelRow < op.h; kernelRow++ {
			for kernelCol := 0; kernelCol < op.w; kernelCol++ {
				inRow := -op.padH + kernelRow*op.dilationH
				for outRow := retHeight; outRow > 0; outRow-- {
					if !(inRow >= 0 && inRow < height) {
						colIdx += retWidth
					} else {
						inCol := -op.padW + kernelCol*op.dilationW
						for outCol := retWidth; outCol > 0; outCol-- {
							if inCol >= 0 && inCol < width {
								im[inRow*width+inCol] += col[colIdx]
							}
							colIdx++
							inCol += op.strideW
						}
					}
					inRow += op.strideH
				}
			}
		}
	}
}

// It's important to note that this op actually produces TWO values - one argmax, which will be used
// as a mask, and the actual pooled value.
//
// The argmax is stored as an internal state and is not exposed to anything outside the op.
// There are alternative ways of designing this op, but they all don't particularly seem nice.
// Caffe's technique seemed the nicest.
type maxPoolOp struct {
	// Shape of Input
	unpaddedB int
	unpaddedC int
	unpaddedH int
	unpaddedW int

	h, w             int // patch height and width
	padH, padW       int
	strideH, strideW int

	// execution state
	// the mask is only filled at execution time
	mask tensor.Tensor
}

func newMaxPoolOp(inputShape, kernel tensor.Shape, pad, stride []int) *maxPoolOp {
	return &maxPoolOp{
		// Shape of Input
		unpaddedB: inputShape[0],
		unpaddedC: inputShape[1],
		unpaddedH: inputShape[2],
		unpaddedW: inputShape[3],

		h:       kernel[0],
		w:       kernel[1],
		padH:    pad[0],
		padW:    pad[1],
		strideH: stride[0],
		strideW: stride[1],

		mask: tensor.New(tensor.Of(Int), tensor.WithShape(inputShape.Clone()...)),
	}
}

func (op *maxPoolOp) Arity() int { return 1 }

// maxPoolOp has this type:
// 		op :: (...) → (...)
func (op *maxPoolOp) Type() hm.Type {
	a := hm.TypeVariable('a')
	t := newTensorType(4, a)
	return hm.NewFnType(t, t)
}
func (op *maxPoolOp) InferShape(inputs ...DimSizer) (tensor.Shape, error) {
	if s, ok := inputs[0].(tensor.Shape); ok {
		return op.calcShape(s), nil
	}
	return nil, errors.Errorf("Expected a shape")
}

func (op *maxPoolOp) Do(inputs ...Value) (retVal Value, err error) {
	var in, out tensor.Tensor
	if in, err = op.checkInput(inputs...); err != nil {
		return nil, err
	}
	inShp := in.Shape()
	out = tensor.New(tensor.Of(in.Dtype()), tensor.WithShape(op.calcShape(inShp)...), tensor.WithEngine(in.Engine()))
	op.do(out, in)
	return out, nil
}

func (op *maxPoolOp) ReturnsPtr() bool     { return false }
func (op *maxPoolOp) CallsExtern() bool    { return false }
func (op *maxPoolOp) OverwritesInput() int { return -1 }
func (op *maxPoolOp) WriteHash(h hash.Hash) {
	fmt.Fprintf(h, "MaxPool{%d, %d, %d, %d}(kernel: (%d, %d), pad: (%d, %d), stride: (%d, %d))",
		op.unpaddedB, op.unpaddedC, op.unpaddedH, op.unpaddedW,
		op.h, op.w, op.padH, op.padW, op.strideH, op.strideW)
}

func (op *maxPoolOp) Hashcode() uint32 { return simpleHash(op) }

func (op *maxPoolOp) String() string {
	return fmt.Sprintf("MaxPool{%d, %d, %d, %d}(kernel: (%d, %d), pad: (%d, %d), stride: (%d, %d))",
		op.unpaddedB, op.unpaddedC, op.unpaddedH, op.unpaddedW,
		op.h, op.w, op.padH, op.padW, op.strideH, op.strideW)
}

func (op *maxPoolOp) UsePreallocDo(prealloc Value, inputs ...Value) (Value, error) {
	var in tensor.Tensor
	var err error
	if in, err = op.checkInput(inputs...); err != nil {
		return nil, err
	}

	if p, ok := prealloc.(tensor.Tensor); ok {
		op.do(p, in)
		return p, nil
	}
	return nil, errors.Errorf("Expected prealloc to be a tensor")
}

func (op *maxPoolOp) DiffWRT(inputs int) []bool { return []bool{true} }

func (op *maxPoolOp) SymDiff(inputs Nodes, output, grad *Node) (retVal Nodes, err error) {
	if err = checkArity(op, len(inputs)); err != nil {
		return
	}
	input := inputs[0]

	var op2 maxPoolOp
	op2 = *op
	diff := &maxPoolDiffOp{op2}

	var ret *Node
	if ret, err = ApplyOp(diff, input, output, grad); err != nil {
		return nil, err
	}
	return Nodes{ret}, nil
}

func (op *maxPoolOp) DoDiff(ctx ExecutionContext, inputs Nodes, output *Node) (err error) {
	if err = checkArity(op, len(inputs)); err != nil {
		return
	}
	input := inputs[0]
	inputDV, outDV := getDV(input, output)

	var op2 maxPoolOp
	op2 = *op
	diff := &maxPoolDiffOp{op2}

	if _, err = diff.UsePreallocDo(inputDV.d, inputDV.Value, outDV.Value, outDV.d); err != nil {
		return errors.Wrapf(err, doFail, diff)
	}
	return
}

func (op *maxPoolOp) checkInput(inputs ...Value) (tensor.Tensor, error) {
	if err := checkArity(op, len(inputs)); err != nil {
		return nil, err
	}

	var in tensor.Tensor
	var ok bool
	if in, ok = inputs[0].(tensor.Tensor); !ok {
		return nil, errors.Errorf("Expected input to be a tensor")
	}

	if in.Shape().Dims() != 4 {
		return nil, errors.Errorf("Expected input to have 4 dimensions")
	}
	return in, nil
}

// calcShape calculates the output shape given an input shape
func (op *maxPoolOp) calcShape(s tensor.Shape) tensor.Shape {
	b := s[0]
	c := s[1]
	h := s[2]
	w := s[3]

	pooledH := ceilDivInt((h + 2*op.padH - op.h), op.strideH)
	pooledW := ceilDivInt((w + 2*op.padW - op.w), op.strideW)
	return tensor.Shape{b, c, pooledH, pooledW}
}

// do prepares the data, and then dispatches it to the correct (computation) kernel.
// out is the preallocated tensor
func (op *maxPoolOp) do(out, in tensor.Tensor) {
	outShape := out.Shape()
	outStride := out.Strides()[1]
	inShape := in.Shape()
	inStride := in.Strides()[1]
	maskStride := op.mask.Strides()[1]

	batches := outShape[0]
	channels := outShape[1]
	outH := outShape[2]
	outW := outShape[3]

	inH := inShape[2]
	inW := inShape[3]

	if op.mask == nil {
		op.mask = tensor.New(tensor.Of(tensor.Int), tensor.WithShape(op.calcShape(inShape)...))
	}

	maskData := op.mask.Data().([]int)

	switch in.Dtype() {
	case tensor.Float64:
		op.f64s(batches, channels, outH, outW, inH, inW,
			outStride, inStride, maskStride,
			out.Data().([]float64), in.Data().([]float64),
			maskData)
	case tensor.Float32:
		op.f32s(batches, channels, outH, outW, inH, inW,
			outStride, inStride, maskStride,
			out.Data().([]float32), in.Data().([]float32),
			maskData)
	}
}

func (op *maxPoolOp) f32s(batches, channels, outH, outW, inH, inW,
	outStride, inStride, maskStride int,
	outData, inData []float32,
	maskData []int) {

	// set values
	for i := range outData {
		outData[i] = -maxFloat32
		maskData[i] = -1
	}

	for b := 0; b < batches; b++ {
		for c := 0; c < channels; c++ {
			for ph := 0; ph < outH; ph++ {
				for pw := 0; pw < outW; pw++ {
					hStart := ph*op.strideH - op.padH
					wStart := pw*op.strideW - op.padW
					hEnd := minInt(hStart+op.h, inH)
					wEnd := minInt(wStart+op.w, inW)
					hStart = maxInt(hStart, 0)
					wStart = maxInt(wStart, 0)

					poolIndex := ph*outW + pw
					for hi := hStart; hi < hEnd; hi++ {
						for wi := wStart; wi < wEnd; wi++ {
							i := hi*inW + wi
							if inData[i] > outData[poolIndex] {
								outData[poolIndex] = inData[i]
								maskData[poolIndex] = i
							}
						}
					}
				}
			}
			// skip by strides
			inData = inData[inStride:]
			outData = outData[outStride:]
			maskData = maskData[maskStride:]
		}
	}
}

func (op *maxPoolOp) f64s(batches, channels, outH, outW, inH, inW,
	outStride, inStride, maskStride int,
	outData, inData []float64,
	maskData []int) {

	// set values
	for i := range outData {
		outData[i] = -maxFloat64
		maskData[i] = -1
	}

	for b := 0; b < batches; b++ {
		for c := 0; c < channels; c++ {
			for ph := 0; ph < outH; ph++ {
				for pw := 0; pw < outW; pw++ {
					hStart := ph*op.strideH - op.padH
					wStart := pw*op.strideW - op.padW
					hEnd := minInt(hStart+op.h, inH)
					wEnd := minInt(wStart+op.w, inW)
					hStart = maxInt(hStart, 0)
					wStart = maxInt(wStart, 0)

					poolIndex := ph*outW + pw

					for hi := hStart; hi < hEnd; hi++ {
						for wi := wStart; wi < wEnd; wi++ {
							i := hi*inW + wi
							if inData[i] > outData[poolIndex] {
								outData[poolIndex] = inData[i]
								maskData[poolIndex] = i
							}
						}
					}
				}
			}
			// skip by strides
			inData = inData[inStride:]
			outData = outData[outStride:]
			maskData = maskData[maskStride:]
		}
	}
}

type maxPoolDiffOp struct {
	maxPoolOp
}

func (op *maxPoolDiffOp) Arity() int { return 3 }
func (op *maxPoolDiffOp) Type() hm.Type {
	a := hm.TypeVariable('a')
	t := newTensorType(4, a)
	return hm.NewFnType(t, t, t, t)
}

func (op *maxPoolDiffOp) InferShape(inputs ...DimSizer) (tensor.Shape, error) {
	s := inputs[0].(tensor.Shape).Clone()
	return s, nil
}

func (op *maxPoolDiffOp) Do(inputs ...Value) (Value, error) {
	var in, out, pooled, pooledGrad tensor.Tensor
	var err error
	if in, pooled, pooledGrad, err = op.checkInput(inputs...); err != nil {
		return nil, err
	}

	// out is the gradient of in
	out = tensor.New(tensor.Of(in.Dtype()), tensor.WithShape(in.Shape().Clone()...), tensor.WithEngine(in.Engine()))
	op.do(out, in, pooled, pooledGrad)
	return out, nil
}
func (op *maxPoolDiffOp) ReturnsPtr() bool     { return true }
func (op *maxPoolDiffOp) CallsExtern() bool    { return false }
func (op *maxPoolDiffOp) OverwritesInput() int { return -1 }
func (op *maxPoolDiffOp) WriteHash(h hash.Hash) {
	fmt.Fprintf(h, "MaxPoolDiff{%d, %d, %d, %d}(kernel: (%d, %d), pad: (%d, %d), stride: (%d, %d))",
		op.unpaddedB, op.unpaddedC, op.unpaddedH, op.unpaddedW,
		op.h, op.w, op.padH, op.padW, op.strideH, op.strideW)
}

func (op *maxPoolDiffOp) Hashcode() uint32 { return simpleHash(op) }

func (op *maxPoolDiffOp) String() string {
	return fmt.Sprintf("MaxPoolDiff{%d, %d, %d, %d}(kernel: (%d, %d), pad: (%d, %d), stride: (%d, %d))",
		op.unpaddedB, op.unpaddedC, op.unpaddedH, op.unpaddedW,
		op.h, op.w, op.padH, op.padW, op.strideH, op.strideW)
}

func (op *maxPoolDiffOp) UsePreallocDo(prealloc Value, inputs ...Value) (Value, error) {
	var in, pooled, pooledGrad tensor.Tensor
	var err error
	if in, pooled, pooledGrad, err = op.checkInput(inputs...); err != nil {
		return nil, err
	}
	if p, ok := prealloc.(tensor.Tensor); ok {
		op.do(p, in, pooled, pooledGrad)
		return prealloc, nil
	}
	return nil, errors.Errorf("Cannot do with PreallocDo - expected PreAlloc to be tensor")
}

func (op *maxPoolDiffOp) checkInput(inputs ...Value) (in, pooled, pooledGrad tensor.Tensor, err error) {
	if err = checkArity(op, len(inputs)); err != nil {
		return
	}

	var ok bool
	if in, ok = inputs[0].(tensor.Tensor); !ok {
		err = errors.Errorf("Expected input to be a tensor")
		return
	}
	if in.Shape().Dims() != 4 {
		err = errors.Errorf("Expected input to have 4 dimensions")
		return
	}

	if pooled, ok = inputs[1].(tensor.Tensor); !ok {
		err = errors.Errorf("Expected pooled to be a tensor")
		return
	}
	if pooledGrad, ok = inputs[2].(tensor.Tensor); !ok {
		err = errors.Errorf("Expected pooledGrad to be a tensor")
		return
	}
	return
}

func (op *maxPoolDiffOp) do(inGrad, in, pooled, pooledGrad tensor.Tensor) {
	pooledShape := pooled.Shape()
	pooledStride := pooled.Strides()[1]
	inStride := in.Strides()[1]
	maskStride := op.mask.Strides()[1]

	batches := pooledShape[0]
	channels := pooledShape[1]
	height := pooledShape[2]
	width := pooledShape[3]

	maskData := op.mask.Data().([]int)

	switch in.Dtype() {
	case tensor.Float32:
		inGradData := inGrad.Data().([]float32)
		pooledGradData := pooledGrad.Data().([]float32)
		op.f32s(batches, channels, height, width,
			inStride, pooledStride, maskStride,
			inGradData, pooledGradData, maskData)
	case tensor.Float64:
		inGradData := inGrad.Data().([]float64)
		pooledGradData := pooledGrad.Data().([]float64)
		op.f64s(batches, channels, height, width,
			inStride, pooledStride, maskStride,
			inGradData, pooledGradData, maskData)
	}
}

// in is the "bottom", while out is the "top" (bottom being the unpooled, and top being the pooled)
func (op *maxPoolDiffOp) f32s(batches, channels, pooledH, pooledW int,
	inStride, outStride, maskStride int,
	inDiffData, outDiffData []float32,
	maskData []int) {

	// zero out. let's hope go's optimizer is smart enought
	for i := range inDiffData {
		inDiffData[i] = 0
	}

	// this loop can be goroutine'd
	for b := 0; b < batches; b++ {
		for c := 0; c < channels; c++ {
			for ph := 0; ph < pooledH; ph++ {
				for pw := 0; pw < pooledW; pw++ {
					index := ph*pooledW + pw
					inIndex := maskData[index]
					inDiffData[inIndex] += outDiffData[index]
				}
			}
			outDiffData = outDiffData[outStride:]
			inDiffData = inDiffData[inStride:]
			maskData = maskData[maskStride:]
		}
	}
}

// in is the "bottom", while out is the "top" (bottom being the unpooled, and top being the pooled)
func (op *maxPoolDiffOp) f64s(batches, channels, pooledH, pooledW int,
	inStride, outStride, maskStride int,
	inDiffData, outDiffData []float64,
	maskData []int) {

	// zero out. let's hope go's optimizer is smart enought
	for i := range inDiffData {
		inDiffData[i] = 0
	}

	// this loop can be goroutine'd
	for b := 0; b < batches; b++ {
		for c := 0; c < channels; c++ {
			for ph := 0; ph < pooledH; ph++ {
				for pw := 0; pw < pooledW; pw++ {
					index := ph*pooledW + pw
					inIndex := maskData[index]
					inDiffData[inIndex] += outDiffData[index]
				}
			}
			outDiffData = outDiffData[outStride:]
			inDiffData = inDiffData[inStride:]
			maskData = maskData[maskStride:]
		}
	}
}

// clampOp is a constant clamping operation
type clampOp struct {
	min, max Scalar
}

func (op *clampOp) Arity() int { return 1 }

func (op *clampOp) Type() hm.Type {
	return hm.NewFnType(hm.TypeVariable('a'), hm.TypeVariable('a'))
}

func (op *clampOp) InferShape(shps ...DimSizer) (tensor.Shape, error) {
	return shps[0].(tensor.Shape), nil
}

func (op *clampOp) Do(vals ...Value) (Value, error) {
	return nil, nil
}

func (op *clampOp) ReturnsPtr() bool { return true }

func (op *clampOp) CallsExtern() bool { return false }

func (op *clampOp) OverwritesInput() int { return 0 }

func (op *clampOp) WriteHash(h hash.Hash) { fmt.Fprintf(h, "ConstClamp{%f, %f}()", op.min, op.max) }

func (op *clampOp) Hashcode() uint32 { return simpleHash(op) }
func (op *clampOp) String() string   { return fmt.Sprintf("ConstClamp{%f, %f}()", op.min, op.max) }

// BatchNormOp is a batch normalization process as described by Ioffe and Szegedy (2015) -
// http://arxiv.org/abs/1502.03167
//
// Normalization is done as:
// 	γ(x - μ) / σ + β
// The scaling factor γ and offset factor  β are optional
type BatchNormOp struct {
	momentum float64 // momentum for the moving average
	epsilon  float64 // small variance to be added to avoid dividing by 0

	// if gamma != nil -> center
	// if beta != nil -> scale
<<<<<<< HEAD
=======
	// gamma, beta *Node

>>>>>>> efd88de1
	gamma, beta         *tensor.Dense
	gammaGrad, betaGrad *tensor.Dense

	// training means/vars
	means, vars *tensor.Dense

	// if not training, then update runninng
	runningMean, runningVar *tensor.Dense

	// training? if training then update movingMean and movingVar
	training bool
}

func newBatchNorm(momentum, epsilon float64) *BatchNormOp {
	retVal := &BatchNormOp{
		momentum: momentum,
		epsilon:  epsilon,
	}
	return retVal
}

func (op *BatchNormOp) Arity() int { return 1 }

func (op *BatchNormOp) Type() hm.Type {
	t := TensorType{Dims: 4, Of: hm.TypeVariable('a')}
	return hm.NewFnType(t, t)
}

func (op *BatchNormOp) InferShape(ns ...DimSizer) (tensor.Shape, error) {
	if err := checkArity(op, len(ns)); err != nil {
		return nil, errors.Wrapf(err, "batchNorm")
	}

	return ns[0].(tensor.Shape).Clone(), nil
}

func (op *BatchNormOp) Do(values ...Value) (retVal Value, err error) {
	if err := checkArity(op, len(values)); err != nil {
		return nil, errors.Wrapf(err, "batchNorm Do")
	}
	var v, out Value
	v = values[0]
	if out, err = CloneValue(v); err != nil {
		return nil, err
	}
	return op.UsePreallocDo(out, v)
}

func (op *BatchNormOp) ReturnsPtr() bool { return true }

func (op *BatchNormOp) CallsExtern() bool { return false }

func (op *BatchNormOp) OverwritesInput() int { return -1 }

func (op *BatchNormOp) WriteHash(h hash.Hash) {
	fmt.Fprintf(h, "batchnorm-%1.1f-%1.1f", op.momentum, op.epsilon)
}

func (op *BatchNormOp) Hashcode() uint32 { return simpleHash(op) }

func (op *BatchNormOp) String() string {
	return fmt.Sprintf("batchnorm-%1.1f-%1.1f", op.momentum, op.epsilon)
}

func (op *BatchNormOp) DoDiff(ctx ExecutionContext, inputs Nodes, output *Node) error {
	diff := &batchnormDiffOp{op}
	xdv, ydv := getDV(inputs[0], output)
	_, err := diff.UsePreallocDo(xdv.d, xdv.Value, ydv.d)
	return err
}

func (op *BatchNormOp) DiffWRT(inputs int) []bool { return []bool{true} }

func (op *BatchNormOp) SymDiff(inputs Nodes, output *Node, grad *Node) (retVal Nodes, err error) {
	if err = checkArity(op, len(inputs)); err != nil {
		return
	}
	input := inputs[0]
	diff := &batchnormDiffOp{op}

	var ret *Node
	if ret, err = ApplyOp(diff, input, grad); err != nil {
		return nil, err
	}
	return Nodes{ret}, nil
}

func (op *BatchNormOp) UsePreallocDo(prealloc Value, inputs ...Value) (retVal Value, err error) {
	v := inputs[0]
	switch v.Dtype() {
	case Float64:
		err = op.f64s(v.(*tensor.Dense), prealloc.(*tensor.Dense))
	case Float32:
		err = op.f32s(v.(*tensor.Dense), prealloc.(*tensor.Dense))
	default:
		return nil, nyi("BatchNorm Do", v.Dtype())
	}
	return prealloc, err
}

func (op *BatchNormOp) SetTraining() { op.training = true }
func (op *BatchNormOp) SetTesting()  { op.training = false }

func (op *BatchNormOp) f64s(input, output *tensor.Dense) (err error) {
	channels := input.Shape()[1]
	n := float64(input.DataSize()) / float64(channels)

	means := op.means.Float64s()
	vars := op.vars.Float64s()

	var inxx, outxx [][]float64
	if inxx, err = native.SelectF64(input, 1); err != nil {
		return err
	}
	if outxx, err = native.SelectF64(output, 1); err != nil {
		return err
	}

	var rm, rv, beta, gamma []float64
	if op.runningMean != nil {
		rm = op.runningMean.Float64s()
	}
	if op.runningVar != nil {
		rv = op.runningVar.Float64s()
	}
	if op.beta != nil {
		beta = op.beta.Float64s()
	}
	if op.gamma != nil {
		gamma = op.gamma.Float64s()
	}
	eps := op.epsilon
	mom := op.momentum
	// TODO: goroutinize this
	for c := 0; c < channels; c++ {
		in := inxx[c]
		out := outxx[c]

		var mean, invstd float64
		if op.training {
			// compute mean
			var sum float64
			for _, v := range in {
				sum += v
			}
			mean = sum / n
			means[c] = mean

			// compute variance
			sum = 0
			for _, v := range in {
				sum += (v - mean) * (v - mean)
			}

			if sum == 0 && eps == 0 {
				invstd = 0
			} else {
				invstd = 1.0 / math.Sqrt(sum/n+eps)
			}
			vars[c] = invstd

			// update running mean
			if op.runningMean != nil {
				rm[c] = mom*mean + (1.0-mom)*rm[c]
			}
			if op.runningVar != nil {
				unbiased := sum / (n - 1) // unbiased variance
				rv[c] = mom*unbiased + (1.0-mom)*rv[c]
			}
		} else {
			mean = rm[c]
			invstd = 1.0 / math.Sqrt(rv[c]+eps)
		}

		// compute output
		var w, b float64 = 1, 0
		if gamma != nil {
			w = gamma[c]
		}
		if beta != nil {
			b = beta[c]
		}

		for i, v := range in {
			out[i] = ((v-mean)*invstd)*w + b
		}
	}
	return nil
}

func (op *BatchNormOp) f32s(input, output *tensor.Dense) (err error) {
	channels := input.Shape()[1]
	n := float32(input.DataSize()) / float32(channels)

	means := op.means.Float32s()
	vars := op.vars.Float32s()

	var inxx, outxx [][]float32
	if inxx, err = native.SelectF32(input, 1); err != nil {
		return err
	}
	if outxx, err = native.SelectF32(output, 1); err != nil {
		return err
	}

	var rm, rv, beta, gamma []float32
	if op.runningMean != nil {
		rm = op.runningMean.Float32s()
	}
	if op.runningVar != nil {
		rv = op.runningVar.Float32s()
	}
	if op.beta != nil {
		beta = op.beta.Float32s()
	}
	if op.gamma != nil {
		gamma = op.gamma.Float32s()
	}

	eps := float32(op.epsilon)
	mom := float32(op.momentum)

	// TODO: goroutinize this
	for c := 0; c < channels; c++ {
		in := inxx[c]
		out := outxx[c]

		var mean, invstd float32
		if op.training {
			// compute mean
			var sum float32
			for _, v := range in {
				sum += v
			}
			mean = sum / n
			means[c] = mean

			// compute variance
			sum = 0
			for _, v := range in {
				sum += (v - mean) * (v - mean)
			}

			if sum == 0 && eps == 0 {
				invstd = 0
			} else {
				invstd = 1.0 / math32.Sqrt(sum/n+eps)
			}
			vars[c] = invstd

			// update running mean
			if op.runningMean != nil {
				rm[c] = mom*mean + (1.0-mom)*rm[c]
			}
			if op.runningVar != nil {
				unbiased := sum / (n - 1)
				rv[c] = mom*unbiased + (1.0-mom)*rv[c]
			}
		} else {
			mean = rm[c]
			invstd = 1.0 / math32.Sqrt(rv[c]+eps)
		}

		// compute output
		var w, b float32 = 1, 0
		if gamma != nil {
			w = gamma[c]
		}
		if beta != nil {
			b = beta[c]
		}

		for i, v := range in {
			out[i] = ((v-mean)*invstd)*w + b
		}
	}
	return nil
}

<<<<<<< HEAD
type batchnormDiffOp struct {
	*BatchNormOp
}
=======
type batchnormDiffOp struct{ *BatchNormOp }
>>>>>>> efd88de1

func (op *batchnormDiffOp) Arity() int { return 2 }

func (op *batchnormDiffOp) Type() hm.Type {
	t := TensorType{Dims: 4, Of: hm.TypeVariable('a')}
	return hm.NewFnType(t, t, t)
}

<<<<<<< HEAD
// InferShape is the same exact function as batchnorm
=======
>>>>>>> efd88de1
func (op *batchnormDiffOp) InferShape(ns ...DimSizer) (tensor.Shape, error) {
	if err := checkArity(op, len(ns)); err != nil {
		return nil, errors.Wrapf(err, "batchNorm")
	}

	return ns[0].(tensor.Shape).Clone(), nil
}

func (op *batchnormDiffOp) Do(values ...Value) (Value, error) {
	input := values[0].(*tensor.Dense)
	grad := values[1].(*tensor.Dense)
	inputGrad := input.Clone().(*tensor.Dense)
	return op.UsePreallocDo(inputGrad, input, grad)
}

// ReturnsPtr is the same exact characteristics of batchnorm
// CallsExtern is the same exact characteristics of batchnorm
// OverwritesInput is the same exact characteristics of batchnorm

func (op *batchnormDiffOp) WriteHash(h hash.Hash) {
	fmt.Fprintf(h, "batchnormdiff-%1.1f-%1.1f", op.momentum, op.epsilon)
}

func (op *batchnormDiffOp) Hashcode() uint32 { return simpleHash(op) }

func (op *batchnormDiffOp) String() string {
	return fmt.Sprintf("batchnormdiff-%1.1f-%1.1f", op.momentum, op.epsilon)
}

func (op *batchnormDiffOp) DiffWRT(inputs int) []bool {
	// god help those who want to  do 2nd order differentiation on batchnorm
	return []bool{false, false}
}

func (op *batchnormDiffOp) SymDiff(inputs Nodes, output *Node, grad *Node) (retVal Nodes, err error) {
	// god help those who want to  do 2nd order differentiation on batchnorm
	return nil, nyi("SymDiff", "batchNormDiffOp")
}

func (op *batchnormDiffOp) DoDiff(ctx ExecutionContext, inputs Nodes, output *Node) error {
	// god help those who want to  do 2nd order differentiation on batchnorm
	return nyi("DoDiff", "batchnormDiffOp")
}

func (op *batchnormDiffOp) UsePreallocDo(prealloc Value, inputs ...Value) (retVal Value, err error) {
	input := inputs[0].(*tensor.Dense)
	inGrad := prealloc.(*tensor.Dense)
	outGrad := inputs[1].(*tensor.Dense)

	switch input.Dtype() {
	case Float64:
		err = op.f64s(input, inGrad, outGrad)
	case Float32:
		err = op.f32s(input, inGrad, outGrad)
	default:
		return nil, nyi("batchnormDiffOp", "Do")
	}
	return prealloc, err
}

func (op *batchnormDiffOp) f64s(input, inGrad, outGrad *tensor.Dense) (err error) {
	channels := input.Shape()[1]
	n := float64(input.DataSize()) / float64(channels)

	var inxx, inGradxx, outGradxx [][]float64
	if inxx, err = native.SelectF64(input, 1); err != nil {
		return err
	}
	if outGradxx, err = native.SelectF64(outGrad, 1); err != nil {
		return err
	}
	if inGradxx, err = native.SelectF64(inGrad, 1); err != nil {
		return err
	}

	var gamma, means, vars, rm, rv, betaG, gammaG []float64
	means = op.means.Float64s()
	vars = op.vars.Float64s()

	if op.gamma != nil {
		gamma = op.gamma.Float64s()
	}
	if op.runningVar != nil {
		rv = op.runningVar.Float64s()
	}
	if op.runningMean != nil {
		rm = op.runningMean.Float64s()
	}
	if op.betaGrad != nil {
		betaG = op.betaGrad.Float64s()
	}
	if op.gammaGrad != nil {
		gammaG = op.gammaGrad.Float64s()
	}

	eps := op.epsilon

	// TODO: goroutinize this
	for c := 0; c < channels; c++ {
		in := inxx[c]
		inG := inGradxx[c]
		outG := outGradxx[c]

		var mean, invstd, sum, dotprod float64
		var w float64 = 1
		if gamma != nil {
			w = gamma[c]
		}

		if op.training {
			mean = means[c]
			invstd = vars[c]
		} else {
			mean = rm[c]
			invstd = 1 / math.Sqrt(rv[c]*eps)
		}

		for i, v := range outG {
			sum += v
			dotprod += (in[i] - mean) * v
		}

		if op.training {
			k := dotprod * invstd * invstd / n
			for i := range inG {
				inG[i] = (in[i] - mean) * k
			}

			gradMean := sum / n
			for i, v := range inG {
				inG[i] = (outG[i] - gradMean - v) * invstd * w
			}
		} else {
			for i := range inG {
				inG[i] = outG[i] * invstd * w
			}
		}

		if betaG != nil {
			betaG[c] = betaG[c] + dotprod*invstd /* * scale */
		}

		if gammaG != nil {
			gammaG[c] = gammaG[c] + sum /* * scale */
		}
	}
	return nil

}

func (op *batchnormDiffOp) f32s(input, inGrad, outGrad *tensor.Dense) (err error) {
	channels := input.Shape()[1]
	n := float32(input.DataSize()) / float32(channels)

	var inxx, inGradxx, outGradxx [][]float32
	if inxx, err = native.SelectF32(input, 1); err != nil {
		return err
	}
	if outGradxx, err = native.SelectF32(outGrad, 1); err != nil {
		return err
	}
	if inGradxx, err = native.SelectF32(inGrad, 1); err != nil {
		return err
	}

	var gamma, means, vars, rm, rv, betaG, gammaG []float32
	means = op.means.Float32s()
	vars = op.vars.Float32s()

	if op.gamma != nil {
		gamma = op.gamma.Float32s()
	}
	if op.runningVar != nil {
		rv = op.runningVar.Float32s()
	}
	if op.runningMean != nil {
		rm = op.runningMean.Float32s()
	}
	if op.betaGrad != nil {
		betaG = op.betaGrad.Float32s()
	}
	if op.gammaGrad != nil {
		gammaG = op.gammaGrad.Float32s()
	}

	eps := float32(op.epsilon)

	// TODO: goroutinize this
	for c := 0; c < channels; c++ {
		in := inxx[c]
		inG := inGradxx[c]
		outG := outGradxx[c]

		var mean, invstd, sum, dotprod float32
		var w float32 = 1
		if gamma != nil {
			w = gamma[c]
		}

		if op.training {
			mean = means[c]
			invstd = vars[c]
		} else {
			mean = rm[c]
			invstd = 1 / math32.Sqrt(rv[c]*eps)
		}

		for i, v := range outG {
			sum += v
			dotprod += (in[i] - mean) * v
		}

		if op.training {
			k := dotprod * invstd * invstd / n
			for i := range inG {
				inG[i] = (in[i] - mean) * k
			}

			gradMean := sum / n
			for i, v := range inG {
				inG[i] = (outG[i] - gradMean - v) * invstd * w
			}
		} else {
			for i := range inG {
				inG[i] = outG[i] * invstd * w
			}
		}

		if betaG != nil {
			betaG[c] = betaG[c] + dotprod*invstd /* * scale */
		}

		if gammaG != nil {
			gammaG[c] = gammaG[c] + sum /* * scale */
		}
	}
	return nil

}<|MERGE_RESOLUTION|>--- conflicted
+++ resolved
@@ -1101,11 +1101,8 @@
 
 	// if gamma != nil -> center
 	// if beta != nil -> scale
-<<<<<<< HEAD
-=======
 	// gamma, beta *Node
 
->>>>>>> efd88de1
 	gamma, beta         *tensor.Dense
 	gammaGrad, betaGrad *tensor.Dense
 
@@ -1385,13 +1382,7 @@
 	return nil
 }
 
-<<<<<<< HEAD
-type batchnormDiffOp struct {
-	*BatchNormOp
-}
-=======
 type batchnormDiffOp struct{ *BatchNormOp }
->>>>>>> efd88de1
 
 func (op *batchnormDiffOp) Arity() int { return 2 }
 
@@ -1400,10 +1391,6 @@
 	return hm.NewFnType(t, t, t)
 }
 
-<<<<<<< HEAD
-// InferShape is the same exact function as batchnorm
-=======
->>>>>>> efd88de1
 func (op *batchnormDiffOp) InferShape(ns ...DimSizer) (tensor.Shape, error) {
 	if err := checkArity(op, len(ns)); err != nil {
 		return nil, errors.Wrapf(err, "batchNorm")
