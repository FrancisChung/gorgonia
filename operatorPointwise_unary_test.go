package gorgonia

import (
	"math"
	"math/rand"
	"testing"

	"github.com/chewxy/gorgonia/tensor"
	"github.com/chewxy/math32"
	"github.com/stretchr/testify/assert"
)

func unaryOpTest(t *testing.T, dt tensor.Dtype, shape tensor.Shape, fn func(*Node) (*Node, error)) (x, y, a, b *Node, v Value, err error) {

	var xV, aV Value
	var any interface{}
	if shape.IsScalar() {
		if dt == tensor.Float64 {
			any = rand.ExpFloat64()
		} else {
			any = float32(rand.ExpFloat64())
		}
	} else {
		any = tensor.New(tensor.WithBacking(tensor.Random(dt, shape.TotalSize())))
	}
	if v, _, _, err = anyToValue(any); err != nil {
		t.Errorf("anyToValue failed %v", err)
		return
	}
	if xV, err = CloneValue(v); err != nil {
		t.Errorf("Clone to xV failed %v", err)
		return
	}

	g := NewGraph()
	x = NodeFromAny(g, xV, WithName("x"))
	y = Must(fn(x))
	Must(Sum(y))

	var grads Nodes
	h := NewGraph()
	a = NodeFromAny(h, xV, WithName("x"))
	b = Must(fn(a))
	cost := Must(Sum(b))
	if grads, err = Grad(cost, a); err != nil {
		t.Errorf("Unable to get gradient %v", err)
		return
	}

	if aV, err = CloneValue(v); err != nil {
		t.Errorf("Clone to aV failed: %v", err)
		return
	}

	m0 := NewLispMachine(g)
	m1 := NewTapeMachine(h)

	Let(x, xV)
	if err = m0.RunAll(); err != nil {
<<<<<<< HEAD
		t.Error("m0 failed:", err)
=======
		t.Errorf("m0 failed: %v", err)
>>>>>>> 9d3e5b7c
		return
	}

	Let(a, aV)
	if err = m1.RunAll(); err != nil {
<<<<<<< HEAD
		t.Error("m1 failed:", err)
=======
		t.Errorf("m1 failed: %v", err)
>>>>>>> 9d3e5b7c
		return
	}

	var yV, xG, bV, aG Value
	yV = y.Value()
	if xG, err = x.Grad(); err != nil {
		t.Errorf("x has no grad: %v", err)
		return
	}

	bV = b.Value()
	if aG, err = a.Grad(); err != nil {
		t.Errorf("a has no grad: %v", err)
		t.Logf("a.deriv %p | %p", a.deriv, grads[0])
		return
	}

	if !ValueClose(yV, bV) {
		t.Errorf("Expected yV and bV to be close. yV: %v, bV: %v", yV, bV)
	}

	if !ValueClose(aG, xG) {
		t.Errorf("Expected aG and xG to be close. aG: %v, xG %v", aG, xG)
	}

	return
}

func unaryOpDiffTest(op ʘUnaryOperatorType) (xRandVal float64, x, y, xT, yT *Node, err error) {
	_, x, y = simpleUnaryEqn()

	xRandVal = rand.ExpFloat64()
	fn := *(sf64UnaryOperators[op])
	diff := ʘUnaryOpDiffFns[op]

	// let the first stone be cast!
	Let(x, xRandVal)
	v, _, _, _ := anyToValue(fn(xRandVal)) // as if the graph has been executed upon
	ydv := variableDV(v)

	if err = y.bind(ydv); err != nil {
		return
	}

	if err = x.bind(dvUnit(x.boundTo)); err != nil {
		return
	}

	if err = diff(x, y); err != nil {
		return
	}

	// Tensor edition
	_, xT, yT = simpleUnaryVecEqn()

	xBack := []float64{-xRandVal, xRandVal}
	yBack := []float64{fn(-xRandVal), fn(xRandVal)}
	Let(xT, tensor.New(tensor.WithShape(2, 1), tensor.WithBacking(xBack)))
	vT, _, _, _ := anyToValue(tensor.New(tensor.WithShape(2, 1), tensor.WithBacking(yBack)))
	yTdv := variableDV(vT)

	if err = yT.bind(yTdv); err != nil {
		return
	}

	if err = xT.bind(dvUnit(xT.boundTo)); err != nil {
		return
	}

	if err = diff(xT, yT); err != nil {
		return
	}
	return
}

func TestAbs(t *testing.T) {
	assert := assert.New(t)

	var x, y, a, b *Node
	var v Value
	var yV, xG, bV, aG Value
	var err error

	/* FLOAT 64 Scalar */

	x, y, a, b, v, err = unaryOpTest(t, Float64, tensor.Shape{}, Abs)
	if err != nil {
		t.Fatal(err)
	}

	yV = y.Value()
	if xG, err = x.Grad(); err != nil {
		t.Errorf("x has no grad: %v", err)
		return
	}

	bV = b.Value()
	if aG, err = a.Grad(); err != nil {
		t.Errorf("a has no grad: %v", err)
	}

	correctF64 := math.Abs(v.Data().(float64))
	assert.True(ValueClose(newF64(correctF64), yV))
	assert.True(ValueClose(newF64(correctF64), bV))
	assert.True(ValueClose(newF64(1.0), xG))
	assert.True(ValueClose(newF64(1.0), aG))

	/* FLOAT 32 Scalar */

	x, y, a, b, v, err = unaryOpTest(t, Float32, tensor.Shape{}, Abs)
	if err != nil {
		t.Fatal(err)
	}

	yV = y.Value()
	if xG, err = x.Grad(); err != nil {
		t.Errorf("x has no grad: %v", err)
		return
	}

	bV = b.Value()
	if aG, err = a.Grad(); err != nil {
		t.Errorf("a has no grad: %v", err)
	}

	correctF32 := math32.Abs(v.Data().(float32))
	assert.True(ValueClose(newF32(correctF32), yV))
	assert.True(ValueClose(newF32(correctF32), bV))
	assert.True(ValueClose(newF32(1.0), xG))
	assert.True(ValueClose(newF32(1.0), aG))

	/* FLOAT64 Vector */

	x, y, a, b, v, err = unaryOpTest(t, Float64, tensor.Shape{10}, Abs)
	if err != nil {
		t.Fatal(err)
	}

	yV = y.Value()
	if xG, err = x.Grad(); err != nil {
		t.Errorf("x has no grad: %v", err)
		return
	}

	bV = b.Value()
	if aG, err = a.Grad(); err != nil {
		t.Errorf("a has no grad: %v", err)
	}

	absF64s := v.Data().([]float64)
	backingGrad64 := make([]float64, len(absF64s))
	for i, v := range absF64s {
		absF64s[i] = math.Abs(v)
		if v > 0 {
			backingGrad64[i] = 1
		} else {
			backingGrad64[i] = -1
		}
	}
	correctVecF64 := tensor.New(tensor.WithBacking(absF64s))
	gradF64s := tensor.New(tensor.WithBacking(backingGrad64))

	assert.True(ValueClose(correctVecF64, yV))
	assert.True(ValueClose(correctVecF64, bV))
	assert.True(ValueClose(gradF64s, xG), "xG %v", xG)
	assert.True(ValueClose(gradF64s, aG), "aG %v", aG)

	/* FLOAT32 Vector */

	x, y, a, b, v, err = unaryOpTest(t, Float32, tensor.Shape{10}, Abs)
	if err != nil {
		t.Fatal(err)
	}

	yV = y.Value()
	if xG, err = x.Grad(); err != nil {
		t.Errorf("x has no grad: %v", err)
		return
	}

	bV = b.Value()
	if aG, err = a.Grad(); err != nil {
		t.Errorf("a has no grad: %v", err)
	}

	absF32s := v.Data().([]float32)
	backingGrad32 := make([]float32, len(absF32s))
	for i, v := range absF32s {
		absF32s[i] = math32.Abs(v)
		if v > 0 {
			backingGrad32[i] = 1
		} else {
			backingGrad32[i] = -1
		}
	}
	correctVecF32 := tensor.New(tensor.WithBacking(absF32s))
	gradF32s := tensor.New(tensor.WithBacking(backingGrad32))

	assert.True(ValueClose(correctVecF32, yV))
	assert.True(ValueClose(correctVecF32, bV))
	assert.True(ValueClose(gradF32s, xG), "xG %v", xG)
	assert.True(ValueClose(gradF32s, aG), "aG %v", aG)

}

func TestSinDiff(t *testing.T) {
	assert := assert.New(t)
	v, x, _, xT, _, err := unaryOpDiffTest(sinOpType)
	if err != nil {
		t.Error(err)
	}

	correct := math.Cos(v)
	assert.Equal(correct, x.boundTo.(*dualValue).d.Data())

	// Tensor edition
	xdvd := xT.boundTo.(*dualValue).d.(*tensor.Dense)
	correctT := []float64{math.Cos(-v), math.Cos(v)}
	assert.Equal(correctT, xdvd.Data())
}

func TestCosDiff(t *testing.T) {
	assert := assert.New(t)

	v, x, _, xT, _, err := unaryOpDiffTest(cosOpType)
	if err != nil {
		t.Error(err)
	}

	assert.Equal(-math.Sin(v), x.boundTo.(*dualValue).d.Data())

	// Tensor edition
	xdvd := xT.boundTo.(*dualValue).d.(*tensor.Dense)
	correct := []float64{-math.Sin(-v), -math.Sin(v)}
	assert.Equal(correct, xdvd.Data())
}

func TestExpDiff(t *testing.T) {
	assert := assert.New(t)
	_, x, y, xT, yT, err := unaryOpDiffTest(expOpType)
	if err != nil {
		t.Error(err)
	}

	assert.Equal(y.boundTo.(*dualValue).Value, x.boundTo.(*dualValue).d)

	// Tensor edition
	xdvd := xT.boundTo.(*dualValue).d.(*tensor.Dense)
	ydvd := yT.boundTo.(*dualValue).Value.(*tensor.Dense)
	assert.Equal(ydvd.Data(), xdvd.Data())
}

func TestLnDiff(t *testing.T) {
	assert := assert.New(t)
	var err error
	v, x, _, xT, _, err := unaryOpDiffTest(lnOpType)
	if err != nil {
		t.Error(err)
	}
	correct := 1.0 / v
	assert.Equal(correct, x.boundTo.(*dualValue).d.Data(), "v was %v", v)

	// Tensor edition
	xdvd := xT.boundTo.(*dualValue).d.(*tensor.Dense)
	correctT := []float64{1.0 / -v, 1.0 / v}
	assert.Equal(correctT, xdvd.Data())
}

func TestLog2Diff(t *testing.T) {
	assert := assert.New(t)
	v, x, _, xT, _, err := unaryOpDiffTest(log2OpType)
	if err != nil {
		t.Error(err)
	}
	correct := 1.0 / (v * math.Ln2)
	assert.Equal(correct, x.boundTo.(*dualValue).d.Data())

	// Tensor edition
	xdvd := xT.boundTo.(*dualValue).d.(*tensor.Dense)
	correctT := []float64{1.0 / (-v * math.Ln2), 1.0 / (v * math.Ln2)}
	assert.Equal(correctT, xdvd.Data())
}

func TestSquareDiff(t *testing.T) {
	assert := assert.New(t)
	var err error
	v, x, _, xT, _, err := unaryOpDiffTest(squareOpType)
	if err != nil {
		t.Error(err)
	}

	assert.Equal(2*v, x.boundTo.(*dualValue).d.Data())

	// Tensor edition
	xdvd := xT.boundTo.(*dualValue).d.(*tensor.Dense)
	correct := []float64{2 * -v, 2 * v}
	assert.Equal(correct, xdvd.Data())
}

func TestSqrtDiff(t *testing.T) {
	assert := assert.New(t)
	v, x, _, xT, _, err := unaryOpDiffTest(sqrtOpType)
	if err != nil {
		t.Error(err)
	}

	assert.Equal(1.0/(2*math.Sqrt(v)), x.boundTo.(*dualValue).d.Data())

	// Tensor edition
	xdvd := xT.boundTo.(*dualValue).d.(*tensor.Dense)
	correct := []float64{1.0 / (2 * math.Sqrt(-v)), 1.0 / (2 * math.Sqrt(v))}
	got := xdvd.Data().([]float64)
	if !math.IsNaN(got[0]) && math.IsNaN(correct[0]) {
		t.Error("Expected NaN for the first value")
	}
	if got[1] != correct[1] {
		t.Error("Different second values")
	}
}

func TestInverseDiff(t *testing.T) {
	assert := assert.New(t)
	v, x, _, xT, _, err := unaryOpDiffTest(inverseOpType)
	if err != nil {
		t.Error(err)
	}

	correct := -((1 / v) * (1 / v))
	assert.Equal(correct, x.boundTo.(*dualValue).d.Data())

	// Tensor edition
	xdvd := xT.boundTo.(*dualValue).d.(*tensor.Dense)
	correctT := []float64{correct, correct}
	assert.Equal(correctT, xdvd.Data())
}

func TestCubeDiff(t *testing.T) {
	assert := assert.New(t)
	v, x, _, xT, _, err := unaryOpDiffTest(cubeOpType)
	if err != nil {
		t.Error(err)
	}

	correct := 3 * v * v
	xG, err := x.Grad()
	if err != nil {
		t.Error(err)
	}

	assert.True(closeF64(correct, extractF64(xG)), "%v != %v", xG, correct)

	// Tensor edition
	xdvd := xT.boundTo.(*dualValue).d
	correctT := []float64{correct, correct}
	assert.True(floatsEqual64(correctT, extractF64s(xdvd)))
}

func TestTanhDiff(t *testing.T) {
	assert := assert.New(t)
	v, x, _, xT, _, err := unaryOpDiffTest(tanhOpType)
	if err != nil {
		t.Error(err)
	}

	correct := 1.0 - (math.Tanh(v) * math.Tanh(v)) // I'm surprised Golang doesn't have a secant function!
	assert.Equal(correct, x.boundTo.(*dualValue).d.Data())

	// Tensor edition
	xdvd := xT.boundTo.(*dualValue).d.(*tensor.Dense)
	assert.Equal([]float64{correct, correct}, xdvd.Data())
}

func TestSigmoidDiff(t *testing.T) {
	assert := assert.New(t)
	v, x, _, xT, _, err := unaryOpDiffTest(sigmoidOpType)
	if err != nil {
		t.Error(err)
	}

	correct := math.Exp(-v) / ((1 + math.Exp(-v)) * (1 + math.Exp(-v)))
	xG := x.boundTo.(*dualValue).d
	assert.True(closeF64(correct, extractF64(xG)))

	// Tensor edition
	xdvd := xT.boundTo.(*dualValue).d
	negCorrect := math.Exp(v) / ((1 + math.Exp(v)) * (1 + math.Exp(v)))
	corrects := []float64{negCorrect, correct}
	assert.True(floatsEqual64(corrects, extractF64s(xdvd)))
}

func TestLog1pDiff(t *testing.T) {
	assert := assert.New(t)
	v, x, _, xT, _, err := unaryOpDiffTest(log1pOpType)
	if err != nil {
		t.Error(err)
	}

	correct := 1 / (1.0 + v)
	assert.Equal(correct, x.boundTo.(*dualValue).d.Data())

	// Tensor edition
	xdvd := xT.boundTo.(*dualValue).d.(*tensor.Dense)
	correct0 := 1 / (1.0 - v)
	assert.Equal([]float64{correct0, correct}, xdvd.Data())
}

func TestExpm1Diff(t *testing.T) {
	assert := assert.New(t)
	v, x, _, xT, _, err := unaryOpDiffTest(expm1OpType)
	if err != nil {
		t.Error(err)
	}

	correct := math.Exp(v)
	assert.Equal(correct, x.boundTo.(*dualValue).d.Data())

	// Tensor edition
	xdvd := xT.boundTo.(*dualValue).d.(*tensor.Dense)
	correct0 := math.Exp(-v)
	assert.Equal([]float64{correct0, correct}, xdvd.Data())
}

func TestSoftplus(t *testing.T) {
	assert := assert.New(t)

	var x, y, a, b *Node
	var v Value
	var xV, yV, xG, bV, aG Value
	var err error

	/* FLOAT64 SCALAR */

	if x, y, a, b, v, err = unaryOpTest(t, Float64, tensor.Shape{}, Softplus); err != nil {
		t.Fatal(err)
	}

	xV = x.Value()
	yV = y.Value()
	if xG, err = x.Grad(); err != nil {
		t.Errorf("x has no grad: %v", err)
		return
	}

	bV = b.Value()
	if aG, err = a.Grad(); err != nil {
		t.Errorf("a has no grad: %v", err)
	}

	correctVF64 := softplusf64(v.Data().(float64))
	correctDF64 := sigmoidf64(xV.Data().(float64))
	assert.True(ValueClose(newF64(correctVF64), yV))
	assert.True(ValueClose(newF64(correctVF64), bV))
	assert.True(ValueClose(newF64(correctDF64), xG))
	assert.True(ValueClose(newF64(correctDF64), aG))

	/* FLOAT32 SCALAR */

	if x, y, a, b, v, err = unaryOpTest(t, Float32, tensor.Shape{}, Softplus); err != nil {
		t.Fatal(err)
	}

	xV = x.Value()
	yV = y.Value()
	if xG, err = x.Grad(); err != nil {
		t.Errorf("x has no grad: %v", err)
		return
	}

	bV = b.Value()
	if aG, err = a.Grad(); err != nil {
		t.Errorf("a has no grad: %v", err)
	}

	correctVF32 := softplusf32(v.Data().(float32))
	correctDF32 := sigmoidf32(xV.Data().(float32))
	assert.True(ValueClose(newF32(correctVF32), yV))
	assert.True(ValueClose(newF32(correctVF32), bV))
	assert.True(ValueClose(newF32(correctDF32), xG))
	assert.True(ValueClose(newF32(correctDF32), aG))

	/* FLOAT64 Vector */

	if x, y, a, b, v, err = unaryOpTest(t, Float64, tensor.Shape{10}, Softplus); err != nil {
		t.Fatal(err)
	}

	xV = x.Value()
	yV = y.Value()
	if xG, err = x.Grad(); err != nil {
		t.Errorf("x has no grad: %v", err)
		return
	}

	bV = b.Value()
	if aG, err = a.Grad(); err != nil {
		t.Errorf("a has no grad: %v", err)
	}

	correctVF64s := v.Data().([]float64)
	correctDF64s := xV.Data().([]float64)

	for i, v := range correctVF64s {
		correctVF64s[i] = softplusf64(v)
		correctDF64s[i] = sigmoidf64(correctDF64s[i])
	}
	assert.True(floatsEqual64(correctVF64s, yV.Data().([]float64)))
	assert.True(floatsEqual64(correctVF64s, bV.Data().([]float64)))
	assert.True(floatsEqual64(correctDF64s, xG.Data().([]float64)))
	assert.True(floatsEqual64(correctDF64s, aG.Data().([]float64)))

	/* FLOAT32 Vector */

	if x, y, a, b, v, err = unaryOpTest(t, Float32, tensor.Shape{10}, Softplus); err != nil {
		t.Fatal(err)
	}

	xV = x.Value()
	yV = y.Value()
	if xG, err = x.Grad(); err != nil {
		t.Errorf("x has no grad: %v", err)
		return
	}

	bV = b.Value()
	if aG, err = a.Grad(); err != nil {
		t.Errorf("a has no grad: %v", err)
	}

	correctVF32s := v.Data().([]float32)
	correctDF32s := xV.Data().([]float32)

	for i, v := range correctVF32s {
		correctVF32s[i] = softplusf32(v)
		correctDF32s[i] = sigmoidf32(correctDF32s[i])
	}
	assert.True(floatsEqual32(correctVF32s, yV.Data().([]float32)))
	assert.True(floatsEqual32(correctVF32s, bV.Data().([]float32)))
	assert.True(floatsEqual32(correctDF32s, xG.Data().([]float32)))
	assert.True(floatsEqual32(correctDF32s, aG.Data().([]float32)))
}<|MERGE_RESOLUTION|>--- conflicted
+++ resolved
@@ -11,7 +11,6 @@
 )
 
 func unaryOpTest(t *testing.T, dt tensor.Dtype, shape tensor.Shape, fn func(*Node) (*Node, error)) (x, y, a, b *Node, v Value, err error) {
-
 	var xV, aV Value
 	var any interface{}
 	if shape.IsScalar() {
@@ -57,21 +56,13 @@
 
 	Let(x, xV)
 	if err = m0.RunAll(); err != nil {
-<<<<<<< HEAD
-		t.Error("m0 failed:", err)
-=======
 		t.Errorf("m0 failed: %v", err)
->>>>>>> 9d3e5b7c
 		return
 	}
 
 	Let(a, aV)
 	if err = m1.RunAll(); err != nil {
-<<<<<<< HEAD
-		t.Error("m1 failed:", err)
-=======
 		t.Errorf("m1 failed: %v", err)
->>>>>>> 9d3e5b7c
 		return
 	}
 
