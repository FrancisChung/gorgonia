--- conflicted
+++ resolved
@@ -256,12 +256,7 @@
 }
 
 func (m *tapeMachine) runall(errChan chan error, doneChan chan struct{}) {
-<<<<<<< HEAD
-	m.buf = new(bytes.Buffer)
-	m.initExecState()
-=======
 	initWG := m.initRun()
->>>>>>> 795b79d0
 
 	var wg sync.WaitGroup
 	threads := runtime.NumCPU()
@@ -275,8 +270,6 @@
 	wg.Wait()
 	// log.Println(m.buf.String())
 	doneChan <- struct{}{}
-<<<<<<< HEAD
-=======
 
 	// teardowns
 	if m.logCh != nil {
@@ -284,7 +277,6 @@
 		close(m.logCh)
 		initWG.Wait()
 	}
->>>>>>> 795b79d0
 }
 
 func (m *tapeMachine) execute(workers chan struct{}, errChan chan error, wg *sync.WaitGroup, id int) {
@@ -305,18 +297,9 @@
 		}
 		instrs := m.p.m[pnode.Node]
 		for _, instr := range instrs {
-<<<<<<< HEAD
-			// m.Lock()
-			// fmt.Fprintf(m.buf, "Executing %d : %v | %v\n", pnode.index, pnode, instr)
-			// m.Unlock()
-
-			if err := m.executeOneInstr(instr); err != nil {
-				err = errors.Wrapf(err, "pnode %d: %v", pnode.index, pnode)
-=======
 			m.logf("Executing %d : %v | %v\n", pnode.index, pnode, instr)
 			if err := m.executeOneInstr(instr); err != nil {
 				err = errors.Wrapf(err, "pnode %d: %v\n%v", pnode.index, pnode, pnode.Value())
->>>>>>> 795b79d0
 				errChan <- err
 				m.execState.error()
 				workers <- struct{}{}
@@ -429,11 +412,6 @@
 	}
 }
 
-<<<<<<< HEAD
-func (m *tapeMachine) logf(format string, attrs ...interface{}) {}
-func (m *tapeMachine) enterLogScope()                           {}
-func (m *tapeMachine) leaveLogScope()                           {}
-=======
 func (m *tapeMachine) startLogging(wg *sync.WaitGroup) {
 	for t := range m.logCh {
 		m.logger.Printf(t.format, t.attrs...)
@@ -452,7 +430,6 @@
 }
 func (m *tapeMachine) enterLogScope() {}
 func (m *tapeMachine) leaveLogScope() {}
->>>>>>> 795b79d0
 
 // func (m *tapeMachine) logf(format string, attrs ...interface{}) {
 // 	switch {
@@ -1005,11 +982,8 @@
 	m.execState.q2 = make(chan int, len(m.execState.sorted)) // make new one
 	m.execState.buf = m.buf
 
-<<<<<<< HEAD
-=======
 	// m.logf("%v\n", m.p)
 
->>>>>>> 795b79d0
 	// loggging for failure
 	// fmt.Fprintf(m.buf, "%v\n", m.p)
 	// fmt.Fprintf(m.buf, "Priorities: \n")
@@ -1045,11 +1019,7 @@
 }
 
 func (m *tapeMachine) resetExecState() {
-<<<<<<< HEAD
-	// s.q2 = nil
-=======
 	m.execState.q2 = nil
->>>>>>> 795b79d0
 	m.execState.workers = 0
 	m.execState.done = false
 	m.execState.err = false
@@ -1135,13 +1105,9 @@
 	waiting   int32 = 0
 	executed  int32 = -1
 	executing int32 = 1
-<<<<<<< HEAD
-)
-=======
 )
 
 type logTup struct {
 	format string
 	attrs  []interface{}
-}
->>>>>>> 795b79d0
+}