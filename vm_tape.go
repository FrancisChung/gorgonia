--- conflicted
+++ resolved
@@ -120,15 +120,12 @@
 func (m *tapeMachine) Reset() {
 	m.pc = 0
 	m.ExternMetadata.Reset()
-<<<<<<< HEAD
 	m.resetExecState()
-=======
-
 	for i := range m.gpumem {
 		returnValue(m.gpumem[i])
 		m.gpumem[i] = nil //
 	}
->>>>>>> c1838927
+
 }
 
 // Prog returns the compiled program. This would mainly be used in debugging functions
