package gorgonia

import (
	"fmt"

	"github.com/chewxy/gorgonia/tensor"
	"github.com/pkg/errors"
)

// contains all public operations that can be performed on nodes
// all the functions here have the signature:
// 		func (...) (*Node, error)

/* BINARY FUNCTIONS */
func binOpNode(op BinaryOp, a, b *Node) (retVal *Node, err error) {
	stabLogf("Creating node for %v, a: %p, b: %p", op, a, b)
	enterLoggingContext()
	defer leaveLoggingContext()
	// maybe make stabilization a build tag?
	if stabilization {
		enterLoggingContext()
		if ebo, ok := op.(elemBinOp); ok {
			ot := ebo.binOpType()

			enterLoggingContext()
			for _, fn := range binOpStabilizationFns[ot] {
				if retVal, err = fn(a, b); err == nil {
					leaveLoggingContext()
					return
				}

				if _, ok := err.(errNoStabilization); !ok {
					leaveLoggingContext()
					return
				}
			}
			leaveLoggingContext()
		}
		leaveLoggingContext()
	}
	stabLogf("No bin op stabilization")

	return ApplyOp(op, a, b)
}

// Add performs pointwise a + b
func Add(a, b *Node) (retVal *Node, err error) {
	op := newElemBinOp(addOpType, a, b)
	return binOpNode(op, a, b)
}

// Sub performs pointwise a - b
func Sub(a, b *Node) (retVal *Node, err error) {
	op := newElemBinOp(subOpType, a, b)
	return binOpNode(op, a, b)
}

// HadamardProd performs pointwise a * b
func HadamardProd(a, b *Node) (retVal *Node, err error) {
	op := newElemBinOp(mulOpType, a, b)
	return binOpNode(op, a, b)
}

// Mul is the general handler for multiplication of nodes. It is extremely overloaded. Only use if you know what you're doing
//
// If any of the nodes are ScalarType, then it'll be redirected to HadamardProd() instead
// If the nodes are both vectors (that is, have a shape of (x, 1) or (1, x)), then the operator used will be a vectorDot
// If only one of the nodes is a vector, then the operator used will be a matrix-vector multiplication will be used, and most importantly,
// a transpose will be used (when necessary)
// If both nodes are matrices, then well, matrix multiplication will be done
func Mul(a, b *Node) (retVal *Node, err error) {
	if a.IsScalar() || b.IsScalar() {
		return HadamardProd(a, b)
	}

	var op BinaryOp
	switch {
	case a.IsVector() && b.IsVector():
		op = linAlgBinOp{āBinaryOperator: vecDotOperator}
		return binOpNode(op, a, b)
	case a.IsVector() && b.IsMatrix():
		op = linAlgBinOp{āBinaryOperator: matVecMulOperator, transA: true}
		return binOpNode(op, b, a)
	case a.IsMatrix() && b.IsVector():
		op = linAlgBinOp{āBinaryOperator: matVecMulOperator}
		return binOpNode(op, a, b)
	case a.IsMatrix() && b.IsMatrix():
		op = linAlgBinOp{āBinaryOperator: matMulOperator}
		return binOpNode(op, a, b)
	default:
		return nil, errors.Errorf(nyiFail, "Mul", fmt.Sprintf("a %v b %v", a.shape, b.shape))
	}

}

// OuterProd returns a Node representing the outer product of two vectors. This function will return an error if both input nodes are not vectors
func OuterProd(a, b *Node) (retVal *Node, err error) {
	if !a.IsVector() || !b.IsVector() {
		return nil, errors.New("Expected only vectors to be able to do OuterProd") //for now
	}

	// TODO: maybe align shapes?
	op := linAlgBinOp{āBinaryOperator: outerProdOperator}
	return binOpNode(op, a, b)
}

// HadamardDiv performs pointwise a / b
func HadamardDiv(a, b *Node) (retVal *Node, err error) {
	op := newElemBinOp(divOpType, a, b)
	return binOpNode(op, a, b)
}

// Div is a shortcut function for HadamardDiv for scalar values. For matrix/tensor values, the matrix division operation is not yet handled, and will panic.
func Div(a, b *Node) (retVal *Node, err error) {
	if a.IsScalar() || b.IsScalar() {
		return HadamardDiv(a, b)
	}

	// otherwise, matrix division
	panic("Unhandled")
}

// Pow performs pointwise exponentiation
func Pow(a, b *Node) (retVal *Node, err error) {
	op := newElemBinOp(powOpType, a, b)
	return binOpNode(op, a, b)
}

// Gt performs a pointwise comparison a > b. retSame indicates if the return value should be the same type as the input values
func Gt(a, b *Node, retSame bool) (retVal *Node, err error) {
	op := newElemBinOp(gtOpType, a, b)
	op.retSame = retSame
	retVal, err = binOpNode(op, a, b)
	return
}

// Gte performs pointwise comparison a >= b. retSame indicates if the return value should be the same type as the input values
func Gte(a, b *Node, retSame bool) (retVal *Node, err error) {
	op := newElemBinOp(gteOpType, a, b)
	op.retSame = retSame
	return binOpNode(op, a, b)
}

/* UNARY STUFF */

func unaryOpNode(op Op, a *Node) (retVal *Node, err error) {
	stabLogf("Creating node for %v, a: %p %v", op, a, a)
	enterLoggingContext()
	defer leaveLoggingContext()
	if stabilization {

		// do optimization/stabilization
		// TODO: maybe recursively stabilize?
		enterLoggingContext()
		ot := op.(elemUnaryOp).unaryOpType()
		for _, fn := range unaryOpStabilizationFns[ot] {
			if retVal, err = fn(a); err == nil {
				stabLogf("stabilized")
				leaveLoggingContext()
				return
			}

			if _, ok := err.(errNoStabilization); !ok {
				stabLogf("Actual error")
				leaveLoggingContext()
				return
			}
			stabLogf("No stabilization found")
		}
		leaveLoggingContext()
		stabLogf("No stabilizations - retVal: %v", retVal)
	}

	return ApplyOp(op, a)
}

// Abs performs pointwise |a|
func Abs(a *Node) (retVal *Node, err error) {
	op := newElemUnaryOp(absOpType, a)
	return unaryOpNode(op, a)
}

// Sign performs pointwise sign() on the input. Returns -1 for a negative, +1 for positive
func Sign(a *Node) (retVal *Node, err error) {
	op := newElemUnaryOp(signOpType, a)
	return unaryOpNode(op, a)
}

// Ceil performs pointwise ceil() on the input.
func Ceil(a *Node) (retVal *Node, err error) {
	op := newElemUnaryOp(ceilOpType, a)
	return unaryOpNode(op, a)
}

// Floor performs pointwise floor() on the input.
func Floor(a *Node) (retval *Node, err error) {
	op := newElemUnaryOp(floorOpType, a)
	return unaryOpNode(op, a)
}

// Sin performs pointwise sin() on the input.
func Sin(a *Node) (retVal *Node, err error) {
	op := newElemUnaryOp(sinOpType, a)
	return unaryOpNode(op, a)
}

// Cos performs pointwise cos() on the input.
func Cos(a *Node) (retVal *Node, err error) {
	op := newElemUnaryOp(cosOpType, a)
	return unaryOpNode(op, a)
}

// Exp performs pointwise exp() on the input.
func Exp(a *Node) (retVal *Node, err error) {
	op := newElemUnaryOp(expOpType, a)
	return unaryOpNode(op, a)
}

// Log performs pointwise log() on the input. Note that this is the natural logarithm.
func Log(a *Node) (retVal *Node, err error) {
	op := newElemUnaryOp(lnOpType, a)
	return unaryOpNode(op, a)
}

// Log2 performs pointwise log2() on the input.
func Log2(a *Node) (retVal *Node, err error) {
	op := newElemUnaryOp(log2OpType, a)
	return unaryOpNode(op, a)
}

// Neg performs pointwise neg() on the input.
func Neg(a *Node) (retVal *Node, err error) {
	op := newElemUnaryOp(negOpType, a)
	return unaryOpNode(op, a)
}

// Square performs pointwise ^2 on the input.
func Square(a *Node) (retVal *Node, err error) {
	op := newElemUnaryOp(squareOpType, a)
	return unaryOpNode(op, a)
}

// Sqrt performs pointwise sqrt on the input.
func Sqrt(a *Node) (retVal *Node, err error) {
	op := newElemUnaryOp(sqrtOpType, a)
	return unaryOpNode(op, a)
}

// Inverse performs pointwise inverse() on the input. Note this means the reciprocal.
func Inverse(a *Node) (retVal *Node, err error) {
	op := newElemUnaryOp(inverseOpType, a)
	return unaryOpNode(op, a)
}

// Cube performs pointwise ^3 on the input.
func Cube(a *Node) (retVal *Node, err error) {
	op := newElemUnaryOp(cubeOpType, a)
	return unaryOpNode(op, a)
}

// Sigmoid performs pointwise sigmoid() on the input.
func Sigmoid(a *Node) (retVal *Node, err error) {
	op := newElemUnaryOp(sigmoidOpType, a)
	return unaryOpNode(op, a)
}

// Tanh performs pointwise tanh() on the input.
func Tanh(a *Node) (retVal *Node, err error) {
	op := newElemUnaryOp(tanhOpType, a)
	return unaryOpNode(op, a)
}

// Log1p performs pointwise log1p() on the input.
func Log1p(a *Node) (retVal *Node, err error) {
	op := newElemUnaryOp(log1pOpType, a)
	return unaryOpNode(op, a)
}

// more complex unaries

// SoftMax performs softmax on the input. Specifically this is used:
//		e^(a[i]) / sum((e^(a[i])))
// For a more numerically stable SoftMax, use StableSoftMax.
func SoftMax(a *Node) (retVal *Node, err error) {
	var exp, sum *Node
	if exp, err = Exp(a); err == nil {
		axis := 1 // default
		if exp.IsColVec() || (exp.IsVector() && !exp.IsRowVec()) {
			axis = 0
		}

		if sum, err = Sum(exp, axis); err == nil {
			if sum.IsScalar() {
				return HadamardDiv(exp, sum)
			}
			return Broadcast(divOpType, exp, sum, NewBroadcastPattern(nil, []byte{1}))
		}
		return nil, errors.Wrap(err, operationError)
	}
	return nil, errors.Wrap(err, operationError)
}

// StableSoftMax performs a numerically stable softmax on the input. Specifically this is the formula used:
//		e^(a - max(a)) / sum(e^(a - max(a)))
func StableSoftMax(a *Node) (retVal *Node, err error) {
	var max, exp, sum *Node
	if max, err = Max(a); err != nil {
		return nil, errors.Wrap(err, operationError)
	}
	if retVal, err = Sub(a, max); err == nil {
		if exp, err = Exp(retVal); err == nil {
			if sum, err = Sum(exp, 1); err == nil {
				return HadamardDiv(exp, sum)
			}
			return nil, errors.Wrap(err, operationError)
		}
		return nil, errors.Wrap(err, operationError)
	}
	return nil, errors.Wrap(err, operationError)
}

// LogSumExp performs addition in the log domain
func LogSumExp(a *Node, axis int) (retVal *Node, err error) {
	var max, exp, sum, logSum *Node
	if max, err = Max(a, axis); err != nil {
		return nil, errors.Wrap(err, operationError)
	}
	if retVal, err = Sub(a, max); err == nil {
		if exp, err = Exp(retVal); err == nil {
			if sum, err = Sum(exp, axis); err == nil {
				if sum, err = Add(sum, max); err == nil {
					if logSum, err = Log(sum); err == nil {
						return Sum(logSum, axis)
					}
				}
			}
		}
	}
	return nil, errors.Wrap(err, operationError)
}

// Softplus performs a softplus on the input.
func Softplus(a *Node) (retVal *Node, err error) {
	op := newElemUnaryOp(softplusOpType, a)
	return unaryOpNode(op, a)
}

/* Aggregate Functions */

// At is a symbolic operation for getting a value at the provided coordinates.
// If the input is a scalar, all the coordinates MUST be 0, or else an error will be returned.
func At(a *Node, coords ...int) (retVal *Node, err error) {
	if a.IsScalar() {
		for _, c := range coords {
			if c != 0 {
				return nil, errors.Errorf("At() only works with scalars when the coordinates are (0...0). Got %v instead", coords)
			}
		}
		return a, nil
	}

	dims := a.Dims()
	op := atOp{
		coordinates: coords,
		d:           dims,
	}

	return ApplyOp(op, a)
}

// Max performs a max() on the input and the provided axes.
func Max(a *Node, along ...int) (retVal *Node, err error) {
	if a.IsScalar() {
		// can't max a scalar. Should return error
		return a, nil
	}

	dims := a.Dims()
	if len(along) == 0 {
		along = intRange(0, dims)
	}

	op := newMaxOp(along, dims)

	return ApplyOp(op, a)
}

// Mean performs a mean() on the input and the provided axes.
func Mean(a *Node, along ...int) (retVal *Node, err error) {
	if a.IsScalar() {
		// can't mean a scalar... return error
		return a, nil
	}

	dims := a.Dims()

	if len(along) == 0 {
		along = intRange(0, dims)
	}

	var s *Node
	if s, err = Sum(a, along...); err != nil {
		return nil, errors.Wrap(err, operationError)
	}

	sizes := make(Nodes, len(along))
	for i, axis := range along {
		if sizes[i], err = SizeOf(axis, a); err != nil {
			return nil, errors.Wrap(err, operationError)
		}
	}

	var counts *Node
	if counts, err = ReduceMul(sizes); err == nil {
		return HadamardDiv(s, counts)
	}
	return nil, errors.Wrap(err, operationError)
}

// Sum performs a sum() on the input and the provided axes.
func Sum(a *Node, along ...int) (retVal *Node, err error) {
	if a.IsScalar() {
		retVal = a // or error?
		return
	}

	dims := a.Dims()
	if len(along) == 0 {
		switch {
		case a.IsRowVec():
			along = []int{1}
		case a.IsColVec(), a.IsVector():
			along = []int{0}
		default:
			along = intRange(0, dims)
		}
	}

	op := newSumOp(along, a.shape, dims)
	return ApplyOp(op, a)
}

// Norm returns the p-norm of a Value. Use p=2 if you want to use unordered norms.
//
// This is a simpler version of the norms found in the Tensor package, which specializes and optimizes even more
// (well, given it's adapted from Numpy, it is clearly way more optimized)
func Norm(a *Node, axis, p int) (retVal *Node, err error) {
	if p == 2 {
		if retVal, err = Square(a); err == nil {
			if retVal, err = Sum(retVal, axis); err == nil {
				retVal, err = Sqrt(retVal)
				if err != nil {
					return nil, errors.Wrap(err, operationError)
				}
			} else {
				return nil, errors.Wrap(err, operationError)
			}
		} else {
			return nil, errors.Wrap(err, operationError)
		}
		return
	}

	var dt tensor.Dtype
	if dt, err = dtypeOf(a.t); err != nil {
		return nil, errors.Wrapf(err, "Failed to determine the dtype of %T", a.t)
	}

	var b, inv *Node
	switch dt {
	case Float32:
		b = NewConstant(float32(p))
		inv = NewConstant(float32(1) / float32(p))
	case Float64:
		b = NewConstant(float64(p))
		inv = NewConstant(float64(1) / float64(p))
	default:
		return nil, errors.New("Cannot norm a non-floating point type")
	}

	if retVal, err = Pow(a, b); err == nil {
		if retVal, err = Sum(retVal, axis); err == nil {
			retVal, err = Pow(retVal, inv)
			if err != nil {
				return nil, errors.Wrap(err, operationError)
			}
		} else {
			return nil, errors.Wrap(err, operationError)
		}
	} else {
		return nil, errors.Wrap(err, operationError)
	}
	return
}

// Reduction

// ReduceAdd takes a slice of *Nodes, and folds them into one by adding
func ReduceAdd(nodes Nodes, opts ...NodeConsOpt) (retVal *Node, err error) {
	switch len(nodes) {
	case 0:
		return nil, nil // or error?
	case 1:
		return nodes[0], nil
	case 2:
		if retVal, err = Add(nodes[0], nodes[1]); err == nil {
			for _, opt := range opts {
				opt(retVal)
			}
		} else {
			return nil, errors.Wrap(err, operationError)
		}
		return
	}

	retVal = nodes[0]
	for i, n := range nodes {
		if i == 0 {
			continue
		}

		if retVal, err = Add(retVal, n); err != nil {
			err = errors.Wrap(err, operationError)
			return
		}
		for _, opt := range opts {
			opt(retVal)
		}
	}
	return
}

// ReduceMul is like foldl(*, nodes)
func ReduceMul(nodes Nodes, opts ...NodeConsOpt) (retVal *Node, err error) {
	switch len(nodes) {
	case 0:
		return nil, nil // or error?
	case 1:
		return nodes[0], nil
	case 2:
		if retVal, err = Mul(nodes[0], nodes[1]); err == nil {
			for _, opt := range opts {
				opt(retVal)
			}
		} else {
			return nil, errors.Wrap(err, operationError)
		}
		return
	}

	retVal = nodes[0]
	for i, n := range nodes {
		if i == 0 {
			continue
		}

		if retVal, err = Mul(retVal, n); err != nil {
			return nil, errors.Wrap(err, operationError)
		}
		for _, opt := range opts {
			opt(retVal)
		}
	}
	return
}

/* Shape related operations */

// SizeOf returns the size of a value along an axis
func SizeOf(axis int, x *Node) (retVal *Node, err error) {
	op := sizeOp{
		axis: axis,
		d:    x.Dims(),
	}

	// if the shape is known
	if x.shape != nil {
		op.val = x.shape[axis]
	}

	return ApplyOp(op, x)
}

// Slice slices a *Node. For T[:] slices, pass in nil. Will error out if node's type is not a Tensor
func Slice(n *Node, slices ...tensor.Slice) (retVal *Node, err error) {
	if _, ok := n.t.(TensorType); !ok {
		return nil, errors.Errorf("Cannot slice on non Tensor tensor. Got %T", n.t)
	}

	if len(slices) > n.shape.Dims() {
		return nil, errors.Errorf("Cannot slice %v. Shape: %v. Slices: %d", n, n.shape, len(slices))
	}

	retVal = n
	var dimsChanged int
	for i, s := range slices {
		var along int
		if i > 0 {
			if prev := slices[i-1]; prev != nil {
				if prev.End()-prev.Start() == 1 {
					dimsChanged++
				}
			}
		}
		along = i - dimsChanged

		op := newSliceOp(s, along, retVal.Dims())
		if retVal, err = ApplyOp(op, retVal); err != nil {
			return
		}
	}
	return
}

// Transpose performs a transpose on the input and provided permutation axes.
func Transpose(n *Node, axes ...int) (retVal *Node, err error) {
	// prep axes
	if len(axes) > 0 && len(axes) != n.Dims() {
		return nil, errors.Errorf("n has %d dims, while requested transposes is %d", n.Dims(), len(axes))
	}
	dims := len(n.shape)
	if len(axes) == 0 || axes == nil {
		axes = make([]int, dims)
		for i := 0; i < dims; i++ {
			axes[i] = dims - 1 - i
		}
	}

	// if axes is 0, 1, 2, 3... then no op
	if monotonic, incr1 := tensor.IsMonotonicInts(axes); monotonic && incr1 && axes[0] == 0 {
		retVal = n
		return
	}
	op := transposeOp{
		pattern: axes,
		d:       len(axes),
	}

	return ApplyOp(op, n)
}

// Concat performs a concatenate on the provided axis and inputs.
func Concat(axis int, ns ...*Node) (retVal *Node, err error) {
	// check that all the nodes have the same number of dimensions
	var d int
	for i, n := range ns {
		if i == 0 {
			d = n.shape.Dims()
			continue
		}

		if n.shape.Dims() != d {
			err = errors.Errorf("Dimension mismatch. Expected all the nodes to be concatenated to have %d dimensions. Got %d instead", d, n.shape.Dims())
			return
		}
	}

	if d == 0 {
		err = errors.Errorf("Concat only works on Tensor nodes")
		return
	}

	if axis >= d {
		err = errors.Errorf("Invalid axis. Nodes have %d dimensions. Axis is %d", d, axis)
		return
	}

	op := concatOp{axis: axis, d: d, children: len(ns)}
<<<<<<< HEAD
	return applyOp(op, ns...)
}

/* Contraction related operations */

// Tensor contraction of a and b along specified axes.
func Tensordot(aAxes []int, bAxes []int, a, b *Node) (retVal *Node, err error) {

	// Check if input tensors actually have dim >= 1
	if (len(a.Shape()) < 1) || (len(b.Shape()) < 1) || (a.Dims() < 1) || (b.Dims() < 1) {
		return nil, errors.New("Input Node's shape should have length at least 1!")
	}

	// Check if number of specified axes for a and b matches
	if len(aAxes) != len(bAxes) {
		return nil, errors.New("Number of Axes supplied along which to contract tensors does not match")
	}

	// Check for dublicate indices
	if containsDublicate(aAxes) || containsDublicate(bAxes) {
		return nil, errors.New("Supplied axes to contract along contain dublicates")
	}

	// Check for more compatibility

	aShape := a.Shape()
	bShape := b.Shape()

	for _, aAxis := range aAxes {
		if aAxis >= len(aShape) {
			return nil, errors.New("Supplied higher higher axes number to contract along than Tensor's actual number of axes")
		}
	}

	for _, bAxis := range bAxes {
		if bAxis >= len(bShape) {
			return nil, errors.New("Supplied higher higher axes number to contract along than Tensor's actual number of axes")
		}
	}

	for aAxis, aDim := range aAxes {
		if aShape[aDim] != bShape[bAxes[aAxis]] {
			return nil, errors.New("Dimension mismatch: Can't contract tensors along supplied axes")
		}
	}

	// Otherwise, apply contraction
	aDims := len(aShape)
	bDims := len(bShape)
	retDims := len(aShape) + len(bShape) - 2*len(aAxes)

	op := tensordotOp{aAxes: aAxes, bAxes: bAxes, aDims: aDims, bDims: bDims, retDims: retDims}

	return applyOp(op, a, b)
}

// Private functions

func containsDublicate(slice []int) bool {
	if nil == slice {
		return false
	}

	for index1, value1 := range slice {
		for index2, value2 := range slice {
			if (value1 == value2) && (index1 != index2) {
				return true
			}
		}
	}

	return false
=======
	return ApplyOp(op, ns...)
}

// Reshape reshapes a node and returns a new node with the new shape
func Reshape(n *Node, to tensor.Shape) (retVal *Node, err error) {
	op := reshapeOp{
		from: n.Shape(),
		to:   to,
	}
	return ApplyOp(op, n)
>>>>>>> 2d5e8a7c
}<|MERGE_RESOLUTION|>--- conflicted
+++ resolved
@@ -666,80 +666,6 @@
 	}
 
 	op := concatOp{axis: axis, d: d, children: len(ns)}
-<<<<<<< HEAD
-	return applyOp(op, ns...)
-}
-
-/* Contraction related operations */
-
-// Tensor contraction of a and b along specified axes.
-func Tensordot(aAxes []int, bAxes []int, a, b *Node) (retVal *Node, err error) {
-
-	// Check if input tensors actually have dim >= 1
-	if (len(a.Shape()) < 1) || (len(b.Shape()) < 1) || (a.Dims() < 1) || (b.Dims() < 1) {
-		return nil, errors.New("Input Node's shape should have length at least 1!")
-	}
-
-	// Check if number of specified axes for a and b matches
-	if len(aAxes) != len(bAxes) {
-		return nil, errors.New("Number of Axes supplied along which to contract tensors does not match")
-	}
-
-	// Check for dublicate indices
-	if containsDublicate(aAxes) || containsDublicate(bAxes) {
-		return nil, errors.New("Supplied axes to contract along contain dublicates")
-	}
-
-	// Check for more compatibility
-
-	aShape := a.Shape()
-	bShape := b.Shape()
-
-	for _, aAxis := range aAxes {
-		if aAxis >= len(aShape) {
-			return nil, errors.New("Supplied higher higher axes number to contract along than Tensor's actual number of axes")
-		}
-	}
-
-	for _, bAxis := range bAxes {
-		if bAxis >= len(bShape) {
-			return nil, errors.New("Supplied higher higher axes number to contract along than Tensor's actual number of axes")
-		}
-	}
-
-	for aAxis, aDim := range aAxes {
-		if aShape[aDim] != bShape[bAxes[aAxis]] {
-			return nil, errors.New("Dimension mismatch: Can't contract tensors along supplied axes")
-		}
-	}
-
-	// Otherwise, apply contraction
-	aDims := len(aShape)
-	bDims := len(bShape)
-	retDims := len(aShape) + len(bShape) - 2*len(aAxes)
-
-	op := tensordotOp{aAxes: aAxes, bAxes: bAxes, aDims: aDims, bDims: bDims, retDims: retDims}
-
-	return applyOp(op, a, b)
-}
-
-// Private functions
-
-func containsDublicate(slice []int) bool {
-	if nil == slice {
-		return false
-	}
-
-	for index1, value1 := range slice {
-		for index2, value2 := range slice {
-			if (value1 == value2) && (index1 != index2) {
-				return true
-			}
-		}
-	}
-
-	return false
-=======
 	return ApplyOp(op, ns...)
 }
 
@@ -750,5 +676,75 @@
 		to:   to,
 	}
 	return ApplyOp(op, n)
->>>>>>> 2d5e8a7c
+}
+
+/* Contraction related operations */
+
+// Tensor contraction of a and b along specified axes.
+func Tensordot(aAxes []int, bAxes []int, a, b *Node) (retVal *Node, err error) {
+
+	// Check if input tensors actually have dim >= 1
+	if (len(a.Shape()) < 1) || (len(b.Shape()) < 1) || (a.Dims() < 1) || (b.Dims() < 1) {
+		return nil, errors.New("Input Node's shape should have length at least 1!")
+	}
+
+	// Check if number of specified axes for a and b matches
+	if len(aAxes) != len(bAxes) {
+		return nil, errors.New("Number of Axes supplied along which to contract tensors does not match")
+	}
+
+	// Check for dublicate indices
+	if containsDublicate(aAxes) || containsDublicate(bAxes) {
+		return nil, errors.New("Supplied axes to contract along contain dublicates")
+	}
+
+	// Check for more compatibility
+
+	aShape := a.Shape()
+	bShape := b.Shape()
+
+	for _, aAxis := range aAxes {
+		if aAxis >= len(aShape) {
+			return nil, errors.New("Supplied higher higher axes number to contract along than Tensor's actual number of axes")
+		}
+	}
+
+	for _, bAxis := range bAxes {
+		if bAxis >= len(bShape) {
+			return nil, errors.New("Supplied higher higher axes number to contract along than Tensor's actual number of axes")
+		}
+	}
+
+	for aAxis, aDim := range aAxes {
+		if aShape[aDim] != bShape[bAxes[aAxis]] {
+			return nil, errors.New("Dimension mismatch: Can't contract tensors along supplied axes")
+		}
+	}
+
+	// Otherwise, apply contraction
+	aDims := len(aShape)
+	bDims := len(bShape)
+	retDims := len(aShape) + len(bShape) - 2*len(aAxes)
+
+	op := tensordotOp{aAxes: aAxes, bAxes: bAxes, aDims: aDims, bDims: bDims, retDims: retDims}
+
+	return applyOp(op, a, b)
+}
+
+// Private functions
+
+func containsDublicate(slice []int) bool {
+	if nil == slice {
+		return false
+	}
+
+	for index1, value1 := range slice {
+		for index2, value2 := range slice {
+			if (value1 == value2) && (index1 != index2) {
+				return true
+			}
+		}
+	}
+
+	return false
 }