package gorgonia

import (
	"log"
	"runtime"
	"testing"

	"github.com/stretchr/testify/assert"
	"gorgonia.org/tensor"
)

var binOpTests = []struct {
	binOp func(*Node, *Node) (*Node, error)
	a, b  Value

	correct       Value
	correctDerivA Value
	correctDerivB Value
	correctShape  tensor.Shape
}{

	{Add,
		tensor.New(tensor.WithBacking([]float64{1, 2, 3, 4})),
		tensor.New(tensor.WithBacking([]float64{1, 2, 3, 4})),

		tensor.New(tensor.WithBacking([]float64{2, 4, 6, 8})),
		tensor.New(tensor.WithBacking([]float64{1, 1, 1, 1})),
		tensor.New(tensor.WithBacking([]float64{1, 1, 1, 1})),
		tensor.Shape{4},
	},

	{Add,
		tensor.New(tensor.WithBacking([]float64{1, 2, 3, 4})),
		newF64(1.0),

		tensor.New(tensor.WithBacking([]float64{2, 3, 4, 5})),
		tensor.New(tensor.WithBacking([]float64{1, 1, 1, 1})),
		newF64(4.0),
		tensor.Shape{4},
	},

	{Add,
		newF64(1.0),
		tensor.New(tensor.WithBacking([]float64{1, 2, 3, 4})),

		tensor.New(tensor.WithBacking([]float64{2, 3, 4, 5})),
		newF64(4.0),
		tensor.New(tensor.WithBacking([]float64{1, 1, 1, 1})),
		tensor.Shape{4},
	},

	{Add,
		newF64(1.0),
		newF64(1.0),

		newF64(2.0),
		newF64(1.0),
		newF64(1.0),
		scalarShape,
	},

	{Sub,
		tensor.New(tensor.WithBacking([]float64{1, 2, 3, 4})),
		tensor.New(tensor.WithBacking([]float64{1, 2, 3, 4})),

		tensor.New(tensor.WithBacking([]float64{0, 0, 0, 0})),
		tensor.New(tensor.WithBacking([]float64{1, 1, 1, 1})),
		tensor.New(tensor.WithBacking([]float64{-1, -1, -1, -1})),
		tensor.Shape{4},
	},

	{Sub,
		tensor.New(tensor.WithBacking([]float64{1, 2, 3, 4})),
		newF64(1.0),

		tensor.New(tensor.WithBacking([]float64{0, 1, 2, 3})),
		tensor.New(tensor.WithBacking([]float64{1, 1, 1, 1})),
		newF64(-4.0),
		tensor.Shape{4},
	},

	{Sub,
		newF64(1.0),
		tensor.New(tensor.WithBacking([]float64{1, 2, 3, 4})),

		tensor.New(tensor.WithBacking([]float64{0, -1, -2, -3})),
		newF64(4.0),
		tensor.New(tensor.WithBacking([]float64{-1, -1, -1, -1})),
		tensor.Shape{4},
	},

	{Sub,
		newF64(1.0),
		newF64(1.0),

		newF64(0.0),
		newF64(1.0),
		newF64(-1.0),
		scalarShape,
	},

	{HadamardProd,
		tensor.New(tensor.WithBacking([]float64{1, 2, 3, 4})),
		tensor.New(tensor.WithBacking([]float64{1, 2, 3, 4})),

		tensor.New(tensor.WithBacking([]float64{1, 4, 9, 16})),
		tensor.New(tensor.WithBacking([]float64{1, 2, 3, 4})),
		tensor.New(tensor.WithBacking([]float64{1, 2, 3, 4})),
		tensor.Shape{4},
	},

	{Mul,
		tensor.New(tensor.WithBacking([]float64{1, 2, 3, 4})),
		newF64(1.0),

		tensor.New(tensor.WithBacking([]float64{1, 2, 3, 4})),
		tensor.New(tensor.WithBacking([]float64{1, 1, 1, 1})),
		newF64(10),
		tensor.Shape{4},
	},

	{Mul,
		newF64(1.0),
		tensor.New(tensor.WithBacking([]float64{1, 2, 3, 4})),

		tensor.New(tensor.WithBacking([]float64{1, 2, 3, 4})),
		newF64(10),
		tensor.New(tensor.WithBacking([]float64{1, 1, 1, 1})),
		tensor.Shape{4},
	},

	{Mul,
		newF64(1.0),
		newF64(1.0),

		newF64(1.0),
		newF64(1.0),
		newF64(1.0),
		scalarShape,
	},

	{HadamardDiv,
		tensor.New(tensor.WithBacking([]float64{1, 2, 3, 4})),
		tensor.New(tensor.WithBacking([]float64{1, 1, 1, 1})),

		tensor.New(tensor.WithBacking([]float64{1, 2, 3, 4})),
		tensor.New(tensor.WithBacking([]float64{1, 1, 1, 1})),
		tensor.New(tensor.WithBacking([]float64{-1, -2, -3, -4})),
		tensor.Shape{4},
	},

	{Div,
		tensor.New(tensor.WithBacking([]float64{1, 2, 3, 4})),
		newF64(1.0),

		tensor.New(tensor.WithBacking([]float64{1, 2, 3, 4})),
		tensor.New(tensor.WithBacking([]float64{1, 1, 1, 1})),
		newF64(-10),
		tensor.Shape{4},
	},

	{Div,
		newF64(1),
		tensor.New(tensor.WithBacking([]float64{1, 1, 1, 1})),

		tensor.New(tensor.WithBacking([]float64{1, 1, 1, 1})),
		newF64(4),
		tensor.New(tensor.WithBacking([]float64{-1, -1, -1, -1})),
		tensor.Shape{4},
	},

	{Div,
		newF64(1.0),
		newF64(1.0),

		newF64(1.0),
		newF64(1.0),
		newF64(-1.0),
		scalarShape,
	},

	// Float32

	{Add,
		tensor.New(tensor.WithBacking([]float32{1, 2, 3, 4})),
		tensor.New(tensor.WithBacking([]float32{1, 2, 3, 4})),

		tensor.New(tensor.WithBacking([]float32{2, 4, 6, 8})),
		tensor.New(tensor.WithBacking([]float32{1, 1, 1, 1})),
		tensor.New(tensor.WithBacking([]float32{1, 1, 1, 1})),
		tensor.Shape{4},
	},

	{Add,
		tensor.New(tensor.WithBacking([]float32{1, 2, 3, 4})),
		newF32(1.0),

		tensor.New(tensor.WithBacking([]float32{2, 3, 4, 5})),
		tensor.New(tensor.WithBacking([]float32{1, 1, 1, 1})),
		newF32(4.0),
		tensor.Shape{4},
	},

	{Add,
		newF32(1.0),
		tensor.New(tensor.WithBacking([]float32{1, 2, 3, 4})),

		tensor.New(tensor.WithBacking([]float32{2, 3, 4, 5})),
		newF32(4.0),
		tensor.New(tensor.WithBacking([]float32{1, 1, 1, 1})),
		tensor.Shape{4},
	},

	{Add,
		newF32(1.0),
		newF32(1.0),

		newF32(2.0),
		newF32(1.0),
		newF32(1.0),
		scalarShape,
	},

	{Sub,
		tensor.New(tensor.WithBacking([]float32{1, 2, 3, 4})),
		tensor.New(tensor.WithBacking([]float32{1, 2, 3, 4})),

		tensor.New(tensor.WithBacking([]float32{0, 0, 0, 0})),
		tensor.New(tensor.WithBacking([]float32{1, 1, 1, 1})),
		tensor.New(tensor.WithBacking([]float32{-1, -1, -1, -1})),
		tensor.Shape{4},
	},

	{Sub,
		tensor.New(tensor.WithBacking([]float32{1, 2, 3, 4})),
		newF32(1.0),

		tensor.New(tensor.WithBacking([]float32{0, 1, 2, 3})),
		tensor.New(tensor.WithBacking([]float32{1, 1, 1, 1})),
		newF32(-4.0),
		tensor.Shape{4},
	},

	{Sub,
		newF32(1.0),
		tensor.New(tensor.WithBacking([]float32{1, 2, 3, 4})),

		tensor.New(tensor.WithBacking([]float32{0, -1, -2, -3})),
		newF32(4.0),
		tensor.New(tensor.WithBacking([]float32{-1, -1, -1, -1})),
		tensor.Shape{4},
	},

	{Sub,
		newF32(1.0),
		newF32(1.0),

		newF32(0.0),
		newF32(1.0),
		newF32(-1.0),
		scalarShape,
	},

	{HadamardProd,
		tensor.New(tensor.WithBacking([]float32{1, 2, 3, 4})),
		tensor.New(tensor.WithBacking([]float32{1, 2, 3, 4})),

		tensor.New(tensor.WithBacking([]float32{1, 4, 9, 16})),
		tensor.New(tensor.WithBacking([]float32{1, 2, 3, 4})),
		tensor.New(tensor.WithBacking([]float32{1, 2, 3, 4})),
		tensor.Shape{4},
	},

	{Mul,
		tensor.New(tensor.WithBacking([]float32{1, 2, 3, 4})),
		newF32(1.0),

		tensor.New(tensor.WithBacking([]float32{1, 2, 3, 4})),
		tensor.New(tensor.WithBacking([]float32{1, 1, 1, 1})),
		newF32(10),
		tensor.Shape{4},
	},

	{Mul,
		newF32(1.0),
		tensor.New(tensor.WithBacking([]float32{1, 2, 3, 4})),

		tensor.New(tensor.WithBacking([]float32{1, 2, 3, 4})),
		newF32(10),
		tensor.New(tensor.WithBacking([]float32{1, 1, 1, 1})),
		tensor.Shape{4},
	},

	{Mul,
		newF32(1.0),
		newF32(1.0),

		newF32(1.0),
		newF32(1.0),
		newF32(1.0),
		scalarShape,
	},

	{HadamardDiv,
		tensor.New(tensor.WithBacking([]float32{1, 2, 3, 4})),
		tensor.New(tensor.WithBacking([]float32{1, 1, 1, 1})),

		tensor.New(tensor.WithBacking([]float32{1, 2, 3, 4})),
		tensor.New(tensor.WithBacking([]float32{1, 1, 1, 1})),
		tensor.New(tensor.WithBacking([]float32{-1, -2, -3, -4})),
		tensor.Shape{4},
	},

	{Div,
		tensor.New(tensor.WithBacking([]float32{1, 2, 3, 4})),
		newF32(1.0),

		tensor.New(tensor.WithBacking([]float32{1, 2, 3, 4})),
		tensor.New(tensor.WithBacking([]float32{1, 1, 1, 1})),
		newF32(-10),
		tensor.Shape{4},
	},

	{Div,
		newF32(1),
		tensor.New(tensor.WithBacking([]float32{1, 1, 1, 1})),

		tensor.New(tensor.WithBacking([]float32{1, 1, 1, 1})),
		newF32(4),
		tensor.New(tensor.WithBacking([]float32{-1, -1, -1, -1})),
		tensor.Shape{4},
	},

	{Div,
		newF32(1.0),
		newF32(1.0),

		newF32(1.0),
		newF32(1.0),
		newF32(-1.0),
		scalarShape,
	},
}

func TestBasicArithmetic(t *testing.T) {
	assert := assert.New(t)
	for i, bot := range binOpTests {
		g := NewGraph()
		xV, _ := CloneValue(bot.a)
		yV, _ := CloneValue(bot.b)
		x := NodeFromAny(g, xV, WithName("x"))
		y := NodeFromAny(g, yV, WithName("y"))

		var ret *Node
		var retVal Value
		var err error
		if ret, err = bot.binOp(x, y); err != nil {
			t.Errorf("Test %d: %v", i, err)
			continue
		}
		Read(ret, &retVal)

		cost := Must(Sum(ret))
		var grads Nodes
		if grads, err = Grad(cost, x, y); err != nil {
			t.Errorf("Test %d: error while symbolic op: %v", i, err)
			continue
		}

		m1 := NewTapeMachine(g)
		if err = m1.RunAll(); err != nil {
			t.Errorf("Test %d: error while running %v", i, err)
			runtime.GC()
			continue
		}

		as := newAssertState(assert)
		as.Equal(bot.correct.Data(), retVal.Data(), "Test %d result", i)
		as.True(bot.correctShape.Eq(ret.Shape()))
		as.Equal(2, len(grads))
		as.Equal(bot.correctDerivA.Data(), grads[0].Value().Data(), "Test %v xgrad", i)
		as.Equal(bot.correctDerivB.Data(), grads[1].Value().Data(), "Test %v ygrad. Expected %v. Got %v", i, bot.correctDerivB, grads[1].Value())
		if !as.cont {
			prog := m1.Prog()
			t.Logf("Test %d failed. Prog: %v", i, prog)
		}

		if assertGraphEngine(t, g, stdengType); t.Failed() {
			t.Errorf("BasicArithmetic - TapeMachine failure")
			t.FailNow()
		}

		runtime.GC()
	}

	for i, bot := range binOpTests {
		// log.Printf("i: %d", i)
		// if i != 1 {
		// 	continue
		// }
		g := NewGraph()
		xV, _ := CloneValue(bot.a)
		yV, _ := CloneValue(bot.b)
		x := NodeFromAny(g, xV, WithName("x"))
		y := NodeFromAny(g, yV, WithName("y"))

		var ret *Node
		var retVal Value
		var err error
		if ret, err = bot.binOp(x, y); err != nil {
			t.Errorf("Test %d: %v", i, err)
			continue
		}
		Read(ret, &retVal)

		if xV.Shape().IsScalar() && yV.Shape().IsScalar() {

		} else {
			Must(Sum(ret))
		}

		m1 := NewLispMachine(g)
		if err = m1.RunAll(); err != nil {
			t.Errorf("Test %d: error while running %+v", i, err)
			runtime.GC()
			continue
		}

		as := newAssertState(assert)
		as.Equal(bot.correct.Data(), retVal.Data(), "Test %d result", i)
		as.True(bot.correctShape.Eq(ret.Shape()))

		var xG, yG Value
		if xG, err = x.Grad(); err != nil {
			t.Errorf("Test %d: error while getting grad of x: %v", i, err)
			runtime.GC()
			continue
		}

		if yG, err = y.Grad(); err != nil {
			t.Errorf("Test %d: error while getting grad of x: %v", i, err)
			runtime.GC()
			continue
		}

		as.Equal(bot.correctDerivA.Data(), xG.Data(), "Test %v xgrad", i)
		as.Equal(bot.correctDerivB.Data(), yG.Data(), "Test %v ygrad. Expected %v. Got %v", i, bot.correctDerivB, yG)
		if !as.cont {
			t.Errorf("an error occured")
		}

		if assertGraphEngine(t, g, stdengType); t.Failed() {
			t.Errorf("Test %d  - LispMachine failure in test", i)
			t.FailNow()
		}

		runtime.GC()
	}
}

func TestTensordotOpDoDiff(t *testing.T) {
	assert := assert.New(t)

	// Scalars
	g := NewGraph()
	a := NewTensor(g, Float64, 1, WithName("a"), WithShape(1))
	b := NewTensor(g, Float64, 1, WithName("b"), WithShape(1))

	tensordot := tensordotOp{
		aAxes:   []int{0},
		bAxes:   []int{0},
		aDims:   0,
		bDims:   0,
		retDims: 0,
	}

	c, err := ApplyOp(tensordot, a, b)

	if err != nil {
		log.Fatal("scalars: Cannot ApplyOp:", err)
		return
	}

	aT := tensor.New(tensor.WithShape(1), tensor.WithBacking([]float64{2}))
	bT := tensor.New(tensor.WithShape(1), tensor.WithBacking([]float64{21}))
	cT := tensor.New(tensor.WithShape(1), tensor.WithBacking([]float64{1})) // Backing doesn't matter as long as it is set

	aVal, _, _, _ := anyToValue(aT)
	bVal, _, _, _ := anyToValue(bT)
	cVal, _, _, _ := anyToValue(cT)

	a.bind(dvUnit(aVal))
	b.bind(dvUnit(bVal))
	c.bind(dvUnitVar(cVal)) // Will set Output derivative to all ones

	if err := tensordot.DoDiff(ExecutionContext{}, Nodes{a, b}, c); err != nil {
		log.Fatal("scalars: Cannot DoDiff:", err)
		return
	}

	aG, _ := a.Grad()
	aGfloat := aG.Data()

	bG, _ := b.Grad()
	bGfloat := bG.Data()

	aGcorrect := 21.0
	bGcorrect := 2.0

	assert.Equal(aGcorrect, aGfloat)
	assert.Equal(bGcorrect, bGfloat)

	// Vectors

	g = NewGraph()
	a = NewTensor(g, Float64, 1, WithName("a"), WithShape(2))
	b = NewTensor(g, Float64, 1, WithName("b"), WithShape(2))

	tensordot = tensordotOp{
		aAxes:   []int{0},
		bAxes:   []int{0},
		aDims:   1,
		bDims:   1,
		retDims: 1,
	}

	c, err = ApplyOp(tensordot, a, b)

	if err != nil {
		log.Fatal("vectors: Cannot ApplyOp:", err)
		return
	}

	aT = tensor.New(tensor.WithShape(2), tensor.WithBacking([]float64{1, 2}))
	bT = tensor.New(tensor.WithShape(2), tensor.WithBacking([]float64{3, 4}))
	cT = tensor.New(tensor.WithShape(1), tensor.WithBacking([]float64{1})) // Backing doesn't matter as long as it is set

	aVal, _, _, _ = anyToValue(aT)
	bVal, _, _, _ = anyToValue(bT)
	cVal, _, _, _ = anyToValue(cT)

	a.bind(dvUnit(aVal))
	b.bind(dvUnit(bVal))
	c.bind(dvUnitVar(cVal)) // Will set Output derivative to all ones

	if err := tensordot.DoDiff(ExecutionContext{}, Nodes{a, b}, c); err != nil {
		log.Fatal("vectors: Cannot DoDiff:", err)
		return
	}

	aG, _ = a.Grad()
	bG, _ = b.Grad()

	aGfloats := extractF64s(aG)
	bGfloats := extractF64s(bG)

	aGcorrectFloats := []float64{3, 4}
	bGcorrectFloats := []float64{1, 2}

	assert.Equal(aGcorrectFloats, aGfloats)
	assert.Equal(bGcorrectFloats, bGfloats)

	// Matrix and Vector

	g = NewGraph()
	a = NewTensor(g, Float64, 2, WithName("a"), WithShape(2, 2))
	b = NewTensor(g, Float64, 1, WithName("b"), WithShape(2))

	tensordot = tensordotOp{
		aAxes:   []int{1},
		bAxes:   []int{0},
		aDims:   2,
		bDims:   1,
		retDims: 1,
	}

	c, err = ApplyOp(tensordot, a, b)

	if err != nil {
		log.Fatal("matrix vector: Cannot ApplyOp:", err)
		return
	}

	aT = tensor.New(tensor.WithShape(2, 2), tensor.WithBacking([]float64{1, 2, 3, 4}))
	bT = tensor.New(tensor.WithShape(2), tensor.WithBacking([]float64{1, 2}))
	cT = tensor.New(tensor.WithShape(2), tensor.WithBacking([]float64{1, 1})) // Backing doesn't matter as long as it is set

	aVal, _, _, _ = anyToValue(aT)
	bVal, _, _, _ = anyToValue(bT)
	cVal, _, _, _ = anyToValue(cT)

	a.bind(dvUnit(aVal))
	b.bind(dvUnit(bVal))
	c.bind(dvUnitVar(cVal)) // Will set Output derivative to all ones

	if err := tensordot.DoDiff(ExecutionContext{}, Nodes{a, b}, c); err != nil {
		log.Fatal("matrix vector: Cannot DoDiff:", err)
		return
	}

	aG, _ = a.Grad()
	bG, _ = b.Grad()

	aGfloats = extractF64s(aG)
	bGfloats = extractF64s(bG)

	aGcorrectFloats = []float64{1, 2, 1, 2}
	bGcorrectFloats = []float64{4, 6}

	assert.Equal(aGcorrectFloats, aGfloats)
	assert.Equal(bGcorrectFloats, bGfloats)

	// Matrix multiplication

	g = NewGraph()

	a = NewTensor(g, Float64, 2, WithName("a"), WithShape(2, 2))
	b = NewTensor(g, Float64, 2, WithName("b"), WithShape(2, 2))

	tensordot = tensordotOp{
		aAxes:   []int{1},
		bAxes:   []int{0},
		aDims:   2,
		bDims:   2,
		retDims: 2,
	}

	c, err = ApplyOp(tensordot, a, b)

	if err != nil {
		log.Fatal("matrices: Cannot ApplyOp:", err)
		return
	}

	aT = tensor.New(tensor.WithShape(2, 2), tensor.WithBacking([]float64{1, 2, 3, 4}))
	bT = tensor.New(tensor.WithShape(2, 2), tensor.WithBacking([]float64{1, 2, 3, 4}))
	cT = tensor.New(tensor.WithShape(2, 2), tensor.WithBacking([]float64{1, 1, 1, 1})) // Backing doesn't matter as long as it is set

	aVal, _, _, _ = anyToValue(aT)
	bVal, _, _, _ = anyToValue(bT)
	cVal, _, _, _ = anyToValue(cT)

	a.bind(dvUnit(aVal))
	b.bind(dvUnit(bVal))
	c.bind(dvUnitVar(cVal)) // Will set Output derivative to all ones

	if err := tensordot.DoDiff(ExecutionContext{}, Nodes{a, b}, c); err != nil {
		log.Fatal("matrices: Cannot DoDiff:", err)
		return
	}

	aG, _ = a.Grad()
	bG, _ = b.Grad()

	aGfloats = extractF64s(aG)
	bGfloats = extractF64s(bG)

	aGcorrectFloats = []float64{3, 7, 3, 7}
	bGcorrectFloats = []float64{4, 4, 6, 6}

	assert.Equal(aGcorrectFloats, aGfloats)
	assert.Equal(bGcorrectFloats, bGfloats)

	// Total matrix contraction

	g = NewGraph()

	a = NewTensor(g, Float64, 2, WithName("a"), WithShape(2, 2))
	b = NewTensor(g, Float64, 2, WithName("b"), WithShape(2, 2))

	tensordot = tensordotOp{
		aAxes:   []int{1, 0},
		bAxes:   []int{0, 1},
		aDims:   2,
		bDims:   2,
		retDims: 1,
	}

	c, err = ApplyOp(tensordot, a, b)

	if err != nil {
		log.Fatal("matrices total contraction: Cannot ApplyOp:", err)
		return
	}

	aT = tensor.New(tensor.WithShape(2, 2), tensor.WithBacking([]float64{1, 2, 3, 4}))
	bT = tensor.New(tensor.WithShape(2, 2), tensor.WithBacking([]float64{5, 6, 7, 8}))
	cT = tensor.New(tensor.WithShape(1), tensor.WithBacking([]float64{1})) // Backing doesn't matter as long as it is set

	aVal, _, _, _ = anyToValue(aT)
	bVal, _, _, _ = anyToValue(bT)
	cVal, _, _, _ = anyToValue(cT)

	a.bind(dvUnit(aVal))
	b.bind(dvUnit(bVal))
	c.bind(dvUnitVar(cVal)) // Will set Output derivative to all ones

	if err := tensordot.DoDiff(ExecutionContext{}, Nodes{a, b}, c); err != nil {
		log.Fatal("matrices total contraction: Cannot DoDiff:", err)
		return
	}

	aG, _ = a.Grad()
	bG, _ = b.Grad()

	aGfloats = extractF64s(aG)
	bGfloats = extractF64s(bG)

	aGcorrectFloats = []float64{5, 7, 6, 8}
	bGcorrectFloats = []float64{1, 3, 2, 4}

	assert.Equal(aGcorrectFloats, aGfloats)
	assert.Equal(bGcorrectFloats, bGfloats)

<<<<<<< HEAD
=======
}

func TestLinearAlgebraOps(t *testing.T) {
	g := NewGraph()
	x := NewMatrix(g, Float64, WithShape(2, 3), WithName("x"))
	y := NewMatrix(g, Float64, WithShape(3, 5), WithName("y"))
	if _, err := Mul(x, y); err != nil {
		t.Fatal(err)
	}

	if _, err := Mul(y, x); err == nil {
		t.Error("Expect an error")
	}

>>>>>>> 3dee423f
}<|MERGE_RESOLUTION|>--- conflicted
+++ resolved
@@ -712,8 +712,6 @@
 	assert.Equal(aGcorrectFloats, aGfloats)
 	assert.Equal(bGcorrectFloats, bGfloats)
 
-<<<<<<< HEAD
-=======
 }
 
 func TestLinearAlgebraOps(t *testing.T) {
@@ -728,5 +726,4 @@
 		t.Error("Expect an error")
 	}
 
->>>>>>> 3dee423f
 }