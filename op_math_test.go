package gorgonia

import (
	"log"
	"runtime"
	"testing"

	"github.com/pkg/errors"
	"github.com/stretchr/testify/assert"
	"gorgonia.org/tensor"
)

type binOpTest struct {
	binOp func(*Node, *Node) (*Node, error)
	a, b  Value

	correct       Value
	correctDerivA Value
	correctDerivB Value
	correctShape  tensor.Shape
}

var binOpTests = []binOpTest{

	{Add,
		tensor.New(tensor.WithBacking([]float64{1, 2, 3, 4})),
		tensor.New(tensor.WithBacking([]float64{1, 2, 3, 4})),

		tensor.New(tensor.WithBacking([]float64{2, 4, 6, 8})),
		tensor.New(tensor.WithBacking([]float64{1, 1, 1, 1})),
		tensor.New(tensor.WithBacking([]float64{1, 1, 1, 1})),
		tensor.Shape{4},
	},

	{Add,
		tensor.New(tensor.WithBacking([]float64{1, 2, 3, 4})),
		newF64(1.0),

		tensor.New(tensor.WithBacking([]float64{2, 3, 4, 5})),
		tensor.New(tensor.WithBacking([]float64{1, 1, 1, 1})),
		newF64(4.0),
		tensor.Shape{4},
	},

	{Add,
		newF64(1.0),
		tensor.New(tensor.WithBacking([]float64{1, 2, 3, 4})),

		tensor.New(tensor.WithBacking([]float64{2, 3, 4, 5})),
		newF64(4.0),
		tensor.New(tensor.WithBacking([]float64{1, 1, 1, 1})),
		tensor.Shape{4},
	},

	{Add,
		newF64(1.0),
		newF64(1.0),

		newF64(2.0),
		newF64(1.0),
		newF64(1.0),
		scalarShape,
	},

	{Sub,
		tensor.New(tensor.WithBacking([]float64{1, 2, 3, 4})),
		tensor.New(tensor.WithBacking([]float64{1, 2, 3, 4})),

		tensor.New(tensor.WithBacking([]float64{0, 0, 0, 0})),
		tensor.New(tensor.WithBacking([]float64{1, 1, 1, 1})),
		tensor.New(tensor.WithBacking([]float64{-1, -1, -1, -1})),
		tensor.Shape{4},
	},

	{Sub,
		tensor.New(tensor.WithBacking([]float64{1, 2, 3, 4})),
		newF64(1.0),

		tensor.New(tensor.WithBacking([]float64{0, 1, 2, 3})),
		tensor.New(tensor.WithBacking([]float64{1, 1, 1, 1})),
		newF64(-4.0),
		tensor.Shape{4},
	},

	{Sub,
		newF64(1.0),
		tensor.New(tensor.WithBacking([]float64{1, 2, 3, 4})),

		tensor.New(tensor.WithBacking([]float64{0, -1, -2, -3})),
		newF64(4.0),
		tensor.New(tensor.WithBacking([]float64{-1, -1, -1, -1})),
		tensor.Shape{4},
	},

	{Sub,
		newF64(1.0),
		newF64(1.0),

		newF64(0.0),
		newF64(1.0),
		newF64(-1.0),
		scalarShape,
	},

	{HadamardProd,
		tensor.New(tensor.WithBacking([]float64{1, 2, 3, 4})),
		tensor.New(tensor.WithBacking([]float64{1, 2, 3, 4})),

		tensor.New(tensor.WithBacking([]float64{1, 4, 9, 16})),
		tensor.New(tensor.WithBacking([]float64{1, 2, 3, 4})),
		tensor.New(tensor.WithBacking([]float64{1, 2, 3, 4})),
		tensor.Shape{4},
	},

	{Mul,
		tensor.New(tensor.WithBacking([]float64{1, 2, 3, 4})),
		newF64(1.0),

		tensor.New(tensor.WithBacking([]float64{1, 2, 3, 4})),
		tensor.New(tensor.WithBacking([]float64{1, 1, 1, 1})),
		newF64(10),
		tensor.Shape{4},
	},

	{Mul,
		newF64(1.0),
		tensor.New(tensor.WithBacking([]float64{1, 2, 3, 4})),

		tensor.New(tensor.WithBacking([]float64{1, 2, 3, 4})),
		newF64(10),
		tensor.New(tensor.WithBacking([]float64{1, 1, 1, 1})),
		tensor.Shape{4},
	},

	{Mul,
		newF64(1.0),
		newF64(1.0),

		newF64(1.0),
		newF64(1.0),
		newF64(1.0),
		scalarShape,
	},

	{HadamardDiv,
		tensor.New(tensor.WithBacking([]float64{1, 2, 3, 4})),
		tensor.New(tensor.WithBacking([]float64{1, 1, 1, 1})),

		tensor.New(tensor.WithBacking([]float64{1, 2, 3, 4})),
		tensor.New(tensor.WithBacking([]float64{1, 1, 1, 1})),
		tensor.New(tensor.WithBacking([]float64{-1, -2, -3, -4})),
		tensor.Shape{4},
	},

	{Div,
		tensor.New(tensor.WithBacking([]float64{1, 2, 3, 4})),
		newF64(1.0),

		tensor.New(tensor.WithBacking([]float64{1, 2, 3, 4})),
		tensor.New(tensor.WithBacking([]float64{1, 1, 1, 1})),
		newF64(-10),
		tensor.Shape{4},
	},

	{Div,
		newF64(1),
		tensor.New(tensor.WithBacking([]float64{1, 1, 1, 1})),

		tensor.New(tensor.WithBacking([]float64{1, 1, 1, 1})),
		newF64(4),
		tensor.New(tensor.WithBacking([]float64{-1, -1, -1, -1})),
		tensor.Shape{4},
	},

	{Div,
		newF64(1.0),
		newF64(1.0),

		newF64(1.0),
		newF64(1.0),
		newF64(-1.0),
		scalarShape,
	},

	// Float32

	{Add,
		tensor.New(tensor.WithBacking([]float32{1, 2, 3, 4})),
		tensor.New(tensor.WithBacking([]float32{1, 2, 3, 4})),

		tensor.New(tensor.WithBacking([]float32{2, 4, 6, 8})),
		tensor.New(tensor.WithBacking([]float32{1, 1, 1, 1})),
		tensor.New(tensor.WithBacking([]float32{1, 1, 1, 1})),
		tensor.Shape{4},
	},

	{Add,
		tensor.New(tensor.WithBacking([]float32{1, 2, 3, 4})),
		newF32(1.0),

		tensor.New(tensor.WithBacking([]float32{2, 3, 4, 5})),
		tensor.New(tensor.WithBacking([]float32{1, 1, 1, 1})),
		newF32(4.0),
		tensor.Shape{4},
	},

	{Add,
		newF32(1.0),
		tensor.New(tensor.WithBacking([]float32{1, 2, 3, 4})),

		tensor.New(tensor.WithBacking([]float32{2, 3, 4, 5})),
		newF32(4.0),
		tensor.New(tensor.WithBacking([]float32{1, 1, 1, 1})),
		tensor.Shape{4},
	},

	{Add,
		newF32(1.0),
		newF32(1.0),

		newF32(2.0),
		newF32(1.0),
		newF32(1.0),
		scalarShape,
	},

	{Sub,
		tensor.New(tensor.WithBacking([]float32{1, 2, 3, 4})),
		tensor.New(tensor.WithBacking([]float32{1, 2, 3, 4})),

		tensor.New(tensor.WithBacking([]float32{0, 0, 0, 0})),
		tensor.New(tensor.WithBacking([]float32{1, 1, 1, 1})),
		tensor.New(tensor.WithBacking([]float32{-1, -1, -1, -1})),
		tensor.Shape{4},
	},

	{Sub,
		tensor.New(tensor.WithBacking([]float32{1, 2, 3, 4})),
		newF32(1.0),

		tensor.New(tensor.WithBacking([]float32{0, 1, 2, 3})),
		tensor.New(tensor.WithBacking([]float32{1, 1, 1, 1})),
		newF32(-4.0),
		tensor.Shape{4},
	},

	{Sub,
		newF32(1.0),
		tensor.New(tensor.WithBacking([]float32{1, 2, 3, 4})),

		tensor.New(tensor.WithBacking([]float32{0, -1, -2, -3})),
		newF32(4.0),
		tensor.New(tensor.WithBacking([]float32{-1, -1, -1, -1})),
		tensor.Shape{4},
	},

	{Sub,
		newF32(1.0),
		newF32(1.0),

		newF32(0.0),
		newF32(1.0),
		newF32(-1.0),
		scalarShape,
	},

	{HadamardProd,
		tensor.New(tensor.WithBacking([]float32{1, 2, 3, 4})),
		tensor.New(tensor.WithBacking([]float32{1, 2, 3, 4})),

		tensor.New(tensor.WithBacking([]float32{1, 4, 9, 16})),
		tensor.New(tensor.WithBacking([]float32{1, 2, 3, 4})),
		tensor.New(tensor.WithBacking([]float32{1, 2, 3, 4})),
		tensor.Shape{4},
	},

	{Mul,
		tensor.New(tensor.WithBacking([]float32{1, 2, 3, 4})),
		newF32(1.0),

		tensor.New(tensor.WithBacking([]float32{1, 2, 3, 4})),
		tensor.New(tensor.WithBacking([]float32{1, 1, 1, 1})),
		newF32(10),
		tensor.Shape{4},
	},

	{Mul,
		newF32(1.0),
		tensor.New(tensor.WithBacking([]float32{1, 2, 3, 4})),

		tensor.New(tensor.WithBacking([]float32{1, 2, 3, 4})),
		newF32(10),
		tensor.New(tensor.WithBacking([]float32{1, 1, 1, 1})),
		tensor.Shape{4},
	},

	{Mul,
		newF32(1.0),
		newF32(1.0),

		newF32(1.0),
		newF32(1.0),
		newF32(1.0),
		scalarShape,
	},

	{HadamardDiv,
		tensor.New(tensor.WithBacking([]float32{1, 2, 3, 4})),
		tensor.New(tensor.WithBacking([]float32{1, 1, 1, 1})),

		tensor.New(tensor.WithBacking([]float32{1, 2, 3, 4})),
		tensor.New(tensor.WithBacking([]float32{1, 1, 1, 1})),
		tensor.New(tensor.WithBacking([]float32{-1, -2, -3, -4})),
		tensor.Shape{4},
	},

	{Div,
		tensor.New(tensor.WithBacking([]float32{1, 2, 3, 4})),
		newF32(1.0),

		tensor.New(tensor.WithBacking([]float32{1, 2, 3, 4})),
		tensor.New(tensor.WithBacking([]float32{1, 1, 1, 1})),
		newF32(-10),
		tensor.Shape{4},
	},

	{Div,
		newF32(1),
		tensor.New(tensor.WithBacking([]float32{1, 1, 1, 1})),

		tensor.New(tensor.WithBacking([]float32{1, 1, 1, 1})),
		newF32(4),
		tensor.New(tensor.WithBacking([]float32{-1, -1, -1, -1})),
		tensor.Shape{4},
	},

	{Div,
		newF32(1.0),
		newF32(1.0),

		newF32(1.0),
		newF32(1.0),
		newF32(-1.0),
		scalarShape,
	},
}

func TestBasicArithmetic(t *testing.T) {
	for i, bot := range binOpTests {
<<<<<<< HEAD
		// log.Printf("TEST %d", i)
		// if i != 22 {
		// 	continue
		// }
		g := NewGraph()
		xV, _ := CloneValue(bot.a)
		yV, _ := CloneValue(bot.b)
		x := NodeFromAny(g, xV, WithName("x"))
		y := NodeFromAny(g, yV, WithName("y"))

		var ret *Node
		var retVal Value
		var err error
		if ret, err = bot.binOp(x, y); err != nil {
			t.Errorf("Test %d: %v", i, err)
			continue
		}
		Read(ret, &retVal)

		cost := Must(Sum(ret))
		var grads Nodes
		if grads, err = Grad(cost, x, y); err != nil {
			t.Errorf("Test %d: error while symbolic op: %v", i, err)
			continue
		}

		m1 := NewTapeMachine(g)
		// log.Printf("%v", m1.Prog())
		if err = m1.RunAll(); err != nil {
			log.Printf("m.buf \n%v", m1.buf.String())
			t.Errorf("Test %d: error while running %v", i, err)
			runtime.GC()
			continue
=======
		if err := testOneArithTape(t, bot, i); err != nil {
			t.Fatalf("Test %d, Err: %+v", i, err)
>>>>>>> 1b3636c6
		}
		runtime.GC()
	}

<<<<<<< HEAD
		as := newAssertState(assert)
		as.Equal(bot.correct.Data(), retVal.Data(), "Test %d result", i)
		as.True(bot.correctShape.Eq(ret.Shape()))
		as.Equal(2, len(grads))
		as.Equal(bot.correctDerivA.Data(), grads[0].Value().Data(), "Test %v xgrad", i)
		as.Equal(bot.correctDerivB.Data(), grads[1].Value().Data(), "Test %v ygrad. Expected %v. Got %v", i, bot.correctDerivB, grads[1].Value())
		if !as.cont {
			prog := m1.Prog()
			t.Logf("Test %d failed. Prog: %v", i, prog)
			t.Logf("Exec Log \n%v", m1.buf.String())
=======
	for i, bot := range binOpTests {
		log.Printf("Test %d", i)
		if err := testOneArithLisp(t, bot, i); err != nil {
			t.Fatalf("Test %d, Err: %+v", i, err)
>>>>>>> 1b3636c6
		}
		runtime.GC()
	}
}

func testOneArithLisp(t *testing.T, bot binOpTest, i int) error {
	g := NewGraph()
	xV, _ := CloneValue(bot.a)
	yV, _ := CloneValue(bot.b)
	x := NodeFromAny(g, xV, WithName("x"))
	y := NodeFromAny(g, yV, WithName("y"))

	var ret *Node
	var retVal Value
	var err error
	if ret, err = bot.binOp(x, y); err != nil {
		return errors.Wrapf(err, "do binop failure")
	}
	Read(ret, &retVal)

	if !(xV.Shape().IsScalar() && yV.Shape().IsScalar()) {
		Must(Sum(ret))
	}
	m1 := NewLispMachine(g)
	defer m1.Close()
	if err = m1.RunAll(); err != nil {
		return errors.Wrapf(err, "Error while running")
	}

	as := newAssertState(assert.New(t))
	as.Equal(bot.correct.Data(), retVal.Data(), "Test %d result", i)
	as.True(bot.correctShape.Eq(ret.Shape()))

	var xG, yG Value
	if xG, err = x.Grad(); err != nil {
		return errors.Wrapf(err, "Failed to get the grad of x")
	}

	if yG, err = y.Grad(); err != nil {
		return errors.Wrapf(err, "Failed to get the grad of y")
	}

	as.Equal(bot.correctDerivA.Data(), xG.Data(), "Test %v xgrad", i)
	as.Equal(bot.correctDerivB.Data(), yG.Data(), "Test %v ygrad. Expected %v. Got %v", i, bot.correctDerivB, yG)
	if !as.cont {
		t.Errorf("an error occurred")
	}

	if assertGraphEngine(t, g, stdengType); t.Failed() {
		return errors.New("Lisp Machine Graph Engine expected")
	}
	return nil
}

func testOneArithTape(t *testing.T, bot binOpTest, i int) error {
	g := NewGraph()
	xV, _ := CloneValue(bot.a)
	yV, _ := CloneValue(bot.b)
	x := NodeFromAny(g, xV, WithName("x"))
	y := NodeFromAny(g, yV, WithName("y"))

	var ret *Node
	var retVal Value
	var err error
	if ret, err = bot.binOp(x, y); err != nil {
		return errors.Wrapf(err, "binOp() failed")
	}
	Read(ret, &retVal)

	cost := Must(Sum(ret))
	var grads Nodes
	if grads, err = Grad(cost, x, y); err != nil {
		return errors.Wrapf(err, "Grad failed")
	}

	m1 := NewTapeMachine(g)
	defer m1.Close()
	if err = m1.RunAll(); err != nil {
		t.Logf("%v", m1.Prog())
		return errors.Wrapf(err, "Error while running")
	}

	as := newAssertState(assert.New(t))
	as.Equal(bot.correct.Data(), retVal.Data(), "Test %d result", i)
	as.True(bot.correctShape.Eq(ret.Shape()))
	as.Equal(2, len(grads))
	as.Equal(bot.correctDerivA.Data(), grads[0].Value().Data(), "Test %v xgrad", i)
	as.Equal(bot.correctDerivB.Data(), grads[1].Value().Data(), "Test %v ygrad. Expected %v. Got %v", i, bot.correctDerivB, grads[1].Value())
	if !as.cont {
		prog := m1.Prog()
		return errors.Errorf("Failed. Prog %v", prog)
	}

	if assertGraphEngine(t, g, stdengType); t.Failed() {
		return errors.Errorf("BasicArithmetic. Engine of Graph is not stdengType.")
	}
	return nil
}

func TestTensordotOpDoDiff(t *testing.T) {
	assert := assert.New(t)

	// Scalars
	g := NewGraph()
	a := NewTensor(g, Float64, 1, WithName("a"), WithShape(1))
	b := NewTensor(g, Float64, 1, WithName("b"), WithShape(1))

	tensordot := tensordotOp{
		aAxes:   []int{0},
		bAxes:   []int{0},
		aDims:   0,
		bDims:   0,
		retDims: 0,
	}

	c, err := ApplyOp(tensordot, a, b)

	if err != nil {
		log.Fatal("scalars: Cannot ApplyOp:", err)
		return
	}

	aT := tensor.New(tensor.WithShape(1), tensor.WithBacking([]float64{2}))
	bT := tensor.New(tensor.WithShape(1), tensor.WithBacking([]float64{21}))
	cT := tensor.New(tensor.WithShape(1), tensor.WithBacking([]float64{1})) // Backing doesn't matter as long as it is set

	aVal, _, _, _ := anyToValue(aT)
	bVal, _, _, _ := anyToValue(bT)
	cVal, _, _, _ := anyToValue(cT)

	a.bind(dvUnit(aVal))
	b.bind(dvUnit(bVal))
	c.bind(dvUnitVar(cVal)) // Will set Output derivative to all ones

	if err := tensordot.DoDiff(ExecutionContext{}, Nodes{a, b}, c); err != nil {
		log.Fatal("scalars: Cannot DoDiff:", err)
		return
	}

	aG, _ := a.Grad()
	aGfloat := aG.Data()

	bG, _ := b.Grad()
	bGfloat := bG.Data()

	aGcorrect := 21.0
	bGcorrect := 2.0

	assert.Equal(aGcorrect, aGfloat)
	assert.Equal(bGcorrect, bGfloat)

	// Vectors

	g = NewGraph()
	a = NewTensor(g, Float64, 1, WithName("a"), WithShape(2))
	b = NewTensor(g, Float64, 1, WithName("b"), WithShape(2))

	tensordot = tensordotOp{
		aAxes:   []int{0},
		bAxes:   []int{0},
		aDims:   1,
		bDims:   1,
		retDims: 1,
	}

	if c, err = ApplyOp(tensordot, a, b); err != nil {
		log.Fatal("vectors: Cannot ApplyOp:", err)
		return
	}

	aT = tensor.New(tensor.WithShape(2), tensor.WithBacking([]float64{1, 2}))
	bT = tensor.New(tensor.WithShape(2), tensor.WithBacking([]float64{3, 4}))
	cT = tensor.New(tensor.WithShape(1), tensor.WithBacking([]float64{1})) // Backing doesn't matter as long as it is set

	aVal, _, _, _ = anyToValue(aT)
	bVal, _, _, _ = anyToValue(bT)
	cVal, _, _, _ = anyToValue(cT)

	a.bind(dvUnit(aVal))
	b.bind(dvUnit(bVal))
	c.bind(dvUnitVar(cVal)) // Will set Output derivative to all ones

	if err := tensordot.DoDiff(ExecutionContext{}, Nodes{a, b}, c); err != nil {
		log.Fatal("vectors: Cannot DoDiff:", err)
		return
	}

	aG, _ = a.Grad()
	bG, _ = b.Grad()

	aGfloats := extractF64s(aG)
	bGfloats := extractF64s(bG)

	aGcorrectFloats := []float64{3, 4}
	bGcorrectFloats := []float64{1, 2}

	assert.Equal(aGcorrectFloats, aGfloats)
	assert.Equal(bGcorrectFloats, bGfloats)

	// Matrix and Vector

	g = NewGraph()
	a = NewTensor(g, Float64, 2, WithName("a"), WithShape(2, 2))
	b = NewTensor(g, Float64, 1, WithName("b"), WithShape(2))

	tensordot = tensordotOp{
		aAxes:   []int{1},
		bAxes:   []int{0},
		aDims:   2,
		bDims:   1,
		retDims: 1,
	}

	if c, err = ApplyOp(tensordot, a, b); err != nil {
		log.Fatal("matrix vector: Cannot ApplyOp:", err)
		return
	}

	aT = tensor.New(tensor.WithShape(2, 2), tensor.WithBacking([]float64{1, 2, 3, 4}))
	bT = tensor.New(tensor.WithShape(2), tensor.WithBacking([]float64{1, 2}))
	cT = tensor.New(tensor.WithShape(2), tensor.WithBacking([]float64{1, 1})) // Backing doesn't matter as long as it is set

	aVal, _, _, _ = anyToValue(aT)
	bVal, _, _, _ = anyToValue(bT)
	cVal, _, _, _ = anyToValue(cT)

	a.bind(dvUnit(aVal))
	b.bind(dvUnit(bVal))
	c.bind(dvUnitVar(cVal)) // Will set Output derivative to all ones

	if err := tensordot.DoDiff(ExecutionContext{}, Nodes{a, b}, c); err != nil {
		log.Fatal("matrix vector: Cannot DoDiff:", err)
		return
	}

	aG, _ = a.Grad()
	bG, _ = b.Grad()

	aGfloats = extractF64s(aG)
	bGfloats = extractF64s(bG)

	aGcorrectFloats = []float64{1, 2, 1, 2}
	bGcorrectFloats = []float64{4, 6}

	assert.Equal(aGcorrectFloats, aGfloats)
	assert.Equal(bGcorrectFloats, bGfloats)

	// Matrix multiplication

	g = NewGraph()

	a = NewTensor(g, Float64, 2, WithName("a"), WithShape(2, 2))
	b = NewTensor(g, Float64, 2, WithName("b"), WithShape(2, 2))

	tensordot = tensordotOp{
		aAxes:   []int{1},
		bAxes:   []int{0},
		aDims:   2,
		bDims:   2,
		retDims: 2,
	}

	if c, err = ApplyOp(tensordot, a, b); err != nil {
		log.Fatal("matrices: Cannot ApplyOp:", err)
		return
	}

	aT = tensor.New(tensor.WithShape(2, 2), tensor.WithBacking([]float64{1, 2, 3, 4}))
	bT = tensor.New(tensor.WithShape(2, 2), tensor.WithBacking([]float64{1, 2, 3, 4}))
	cT = tensor.New(tensor.WithShape(2, 2), tensor.WithBacking([]float64{1, 1, 1, 1})) // Backing doesn't matter as long as it is set

	aVal, _, _, _ = anyToValue(aT)
	bVal, _, _, _ = anyToValue(bT)
	cVal, _, _, _ = anyToValue(cT)

	a.bind(dvUnit(aVal))
	b.bind(dvUnit(bVal))
	c.bind(dvUnitVar(cVal)) // Will set Output derivative to all ones

	if err := tensordot.DoDiff(ExecutionContext{}, Nodes{a, b}, c); err != nil {
		log.Fatal("matrices: Cannot DoDiff:", err)
		return
	}

	aG, _ = a.Grad()
	bG, _ = b.Grad()

	aGfloats = extractF64s(aG)
	bGfloats = extractF64s(bG)

	aGcorrectFloats = []float64{3, 7, 3, 7}
	bGcorrectFloats = []float64{4, 4, 6, 6}

	assert.Equal(aGcorrectFloats, aGfloats)
	assert.Equal(bGcorrectFloats, bGfloats)

	// Total matrix contraction

	g = NewGraph()

	a = NewTensor(g, Float64, 2, WithName("a"), WithShape(2, 2))
	b = NewTensor(g, Float64, 2, WithName("b"), WithShape(2, 2))

	tensordot = tensordotOp{
		aAxes:   []int{1, 0},
		bAxes:   []int{0, 1},
		aDims:   2,
		bDims:   2,
		retDims: 1,
	}

	if c, err = ApplyOp(tensordot, a, b); err != nil {
		log.Fatal("matrices total contraction: Cannot ApplyOp:", err)
		return
	}

	aT = tensor.New(tensor.WithShape(2, 2), tensor.WithBacking([]float64{1, 2, 3, 4}))
	bT = tensor.New(tensor.WithShape(2, 2), tensor.WithBacking([]float64{5, 6, 7, 8}))
	cT = tensor.New(tensor.WithShape(1), tensor.WithBacking([]float64{1})) // Backing doesn't matter as long as it is set

	aVal, _, _, _ = anyToValue(aT)
	bVal, _, _, _ = anyToValue(bT)
	cVal, _, _, _ = anyToValue(cT)

	a.bind(dvUnit(aVal))
	b.bind(dvUnit(bVal))
	c.bind(dvUnitVar(cVal)) // Will set Output derivative to all ones

	if err := tensordot.DoDiff(ExecutionContext{}, Nodes{a, b}, c); err != nil {
		log.Fatal("matrices total contraction: Cannot DoDiff:", err)
		return
	}

	aG, _ = a.Grad()
	bG, _ = b.Grad()

	aGfloats = extractF64s(aG)
	bGfloats = extractF64s(bG)

	aGcorrectFloats = []float64{5, 7, 6, 8}
	bGcorrectFloats = []float64{1, 3, 2, 4}

	assert.Equal(aGcorrectFloats, aGfloats)
	assert.Equal(bGcorrectFloats, bGfloats)

}

func TestLinearAlgebraOps(t *testing.T) {
	g := NewGraph()
	x := NewMatrix(g, Float64, WithShape(2, 3), WithName("x"))
	y := NewMatrix(g, Float64, WithShape(3, 5), WithName("y"))
	if _, err := Mul(x, y); err != nil {
		t.Fatal(err)
	}

	if _, err := Mul(y, x); err == nil {
		t.Error("Expect an error")
	}

}<|MERGE_RESOLUTION|>--- conflicted
+++ resolved
@@ -347,65 +347,16 @@
 
 func TestBasicArithmetic(t *testing.T) {
 	for i, bot := range binOpTests {
-<<<<<<< HEAD
-		// log.Printf("TEST %d", i)
-		// if i != 22 {
-		// 	continue
-		// }
-		g := NewGraph()
-		xV, _ := CloneValue(bot.a)
-		yV, _ := CloneValue(bot.b)
-		x := NodeFromAny(g, xV, WithName("x"))
-		y := NodeFromAny(g, yV, WithName("y"))
-
-		var ret *Node
-		var retVal Value
-		var err error
-		if ret, err = bot.binOp(x, y); err != nil {
-			t.Errorf("Test %d: %v", i, err)
-			continue
-		}
-		Read(ret, &retVal)
-
-		cost := Must(Sum(ret))
-		var grads Nodes
-		if grads, err = Grad(cost, x, y); err != nil {
-			t.Errorf("Test %d: error while symbolic op: %v", i, err)
-			continue
-		}
-
-		m1 := NewTapeMachine(g)
-		// log.Printf("%v", m1.Prog())
-		if err = m1.RunAll(); err != nil {
-			log.Printf("m.buf \n%v", m1.buf.String())
-			t.Errorf("Test %d: error while running %v", i, err)
-			runtime.GC()
-			continue
-=======
 		if err := testOneArithTape(t, bot, i); err != nil {
 			t.Fatalf("Test %d, Err: %+v", i, err)
->>>>>>> 1b3636c6
 		}
 		runtime.GC()
 	}
 
-<<<<<<< HEAD
-		as := newAssertState(assert)
-		as.Equal(bot.correct.Data(), retVal.Data(), "Test %d result", i)
-		as.True(bot.correctShape.Eq(ret.Shape()))
-		as.Equal(2, len(grads))
-		as.Equal(bot.correctDerivA.Data(), grads[0].Value().Data(), "Test %v xgrad", i)
-		as.Equal(bot.correctDerivB.Data(), grads[1].Value().Data(), "Test %v ygrad. Expected %v. Got %v", i, bot.correctDerivB, grads[1].Value())
-		if !as.cont {
-			prog := m1.Prog()
-			t.Logf("Test %d failed. Prog: %v", i, prog)
-			t.Logf("Exec Log \n%v", m1.buf.String())
-=======
 	for i, bot := range binOpTests {
 		log.Printf("Test %d", i)
 		if err := testOneArithLisp(t, bot, i); err != nil {
 			t.Fatalf("Test %d, Err: %+v", i, err)
->>>>>>> 1b3636c6
 		}
 		runtime.GC()
 	}
