--- conflicted
+++ resolved
@@ -64,11 +64,7 @@
 	b             batchedBLAS          // blas
 	c             []*cu.BatchedContext // context
 	d             []cu.Device          // device
-<<<<<<< HEAD
-	n             []cudnn.Context
-=======
 	n             *cudnn.Context
->>>>>>> c1838927
 	hasWork       []bool
 	workAvailable chan bool
 	syncChan      chan struct{}
