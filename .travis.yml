--- conflicted
+++ resolved
@@ -5,10 +5,6 @@
   only:
     - master
 go:
-<<<<<<< HEAD
-  - 1.7.x
-=======
->>>>>>> cffb53c3
   - 1.8.x
   - 1.9.x
   - 1.10.x
