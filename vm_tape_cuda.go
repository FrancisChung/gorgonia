--- conflicted
+++ resolved
@@ -61,11 +61,6 @@
 		}
 	}
 }
-
-<<<<<<< HEAD
-func (instr *execOp) execKernel(m *tapeMachine, inputs []Value) (err error) {
-	var v Value
-=======
 func (m *tapeMachine) getEngine(dev Device) tensor.Engine {
 	if dev == CPU {
 		return m.Engine
@@ -73,24 +68,8 @@
 	return &m.Engines()[int(dev)]
 }
 
-func (instr *execOp) exec(m *tapeMachine) (err error) {
-	m.logf("Executing %v. Node is: %x", instr, instr.id)
-	m.enterLogScope()
-	defer m.leaveLogScope()
-
-	enterLogScope()
-	defer leaveLogScope()
-
-	m.watchedLogf("Inputs:")
-	m.enterLogScope()
-	var inputs []Value
-	for _, reg := range instr.readFrom {
-		v := m.getValue(reg)
-		inputs = append(inputs, v)
-		m.watchedLogf(m.valueFmt, v.Uintptr())
-	}
-	m.leaveLogScope()
->>>>>>> 5f3118c0
+func (instr *execOp) execKernel(m *tapeMachine, inputs []Value) (err error) {
+	var v Value
 
 	toDev := instr.writeTo.device
 	switch op := instr.op.(type) {
@@ -135,19 +114,11 @@
 		setEngine(v, m.Engine)
 
 	}
-<<<<<<< HEAD
+
 	m.watchedInstrLogf(instr, "Result:")
 	m.enterLogScope()
 	m.watchedInstrLogf(instr, m.valueFmt, v)
-=======
-	m.watchedLogf("Result E:")
-	m.enterLogScope()
-	if vt, ok := v.(tensor.Tensor); ok {
-		m.watchedLogf("%x | %T", v.Uintptr(), vt.Engine())
-	} else {
-		m.watchedLogf("%x", v.Uintptr())
-	}
->>>>>>> 5f3118c0
+
 	m.leaveLogScope()
 	// TODO: type and shape checks
 
