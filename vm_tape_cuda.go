// +build cuda

package gorgonia

import (
	"fmt"

	"github.com/pkg/errors"
	"gorgonia.org/cu"
	"gorgonia.org/tensor"
)

func finalizeTapeMachine(m *tapeMachine) {
	cudaLogf("Finalizing tape machine %p", m)
	m.cleanup()
	m.initFail() // not really a failure. Just call to detroy all the contexts and shit
}

func (m *tapeMachine) init() {
	var initCUDA bool
	cudaLogf("instructions %v", len(m.p.instructions))
	for _, instr := range m.p.instructions {
		if eo, ok := instr.(*execOp); ok {
			if _, ok := eo.op.(CUDADoer); ok {
				initCUDA = true
				break
			}
		}
	}

	// don't bother initializing contexts if no instructions were CUDA based
	if !initCUDA {
		cudaLogf("No CUDA ops")
		return
	}
	// functions to be loaded
	cudaLogf("%v", m.ExternMetadata.f)
	funcs := make([]string, 0, len(m.ExternMetadata.f))
	for fn := range m.ExternMetadata.f {
		funcs = append(funcs, fn)
	}

	m.ExternMetadata.init(m.p.gpumem)
	m.loadStdLib()

	// cudaLogf("funcs %v", funcs)
	// for _, f := range funcs {
	// 	m.LoadCUDAFunc(f, cudaStdLib[f])
	// }
	cudaLogf("m.c = %v", m.c)
	cudaLogf("m.ExternMetadata.f = %v", m.ExternMetadata.f)
}

// LoadCUDAFunc loads a string representing a CUDA PTX file into the machine.
//
// The convention is to have one function per module, sharing the same name.
func (m *tapeMachine) LoadCUDAFunc(moduleName, data string, funcs []string) (err error) {
	if len(m.c) == 0 {
		return nil
	}

	mods := make([]cu.Module, len(m.c))
	fns := make(map[string][]cu.Function)
	for i, c := range m.c {
		if err = cu.SetCurrentContext(c.Context.CUDAContext()); err != nil {
			err = errors.Wrapf(err, "Unable to set current context when loading module %q at context %d", moduleName, i)
			return
		}

		var mod cu.Module
		if mod, err = cu.LoadData(data); err != nil {
			err = errors.Wrapf(err, "Failed to load module %q data for %dth context %x", moduleName, i, c)
			return
		}

		var fs []cu.Function
		for _, name := range funcs {
			var ok bool
			if fs, ok = fns[name]; !ok {
				fs = make([]cu.Function, len(m.c))
			}

			var fn cu.Function
			if fn, err = mod.Function(name); err != nil {
				err = errors.Wrapf(err, "Unable to get function %q in %dth context %x", name, i, c)
				return
			}
			fs[i] = fn
			fns[name] = fs
		}

		mods[i] = mod
	}

	// set the first to current
	if len(m.c) > 0 {
		if err = cu.SetCurrentContext(m.c[0].Context.CUDAContext()); err != nil {
			err = errors.Wrapf(err, "Unable to set current")
			return
		}
	}

	m.ExternMetadata.m[moduleName] = mods
	for _, name := range funcs {
		fqn := fmt.Sprintf("%v.%v", moduleName, name)
		m.ExternMetadata.f[fqn] = fns[name]
	}

	cudaLogf("Loaded %q", moduleName)
	return nil
}

func (m *tapeMachine) loadDummyFunc(name string) {
	m.ExternMetadata.f[name] = nil
}

// loads the standardlib
func (m *tapeMachine) loadStdLib() {
	if cudaStdLib == nil {
		return
	}

	for name, data := range cudaStdLib {
		funcs, ok := cudaStdFuncs[name]
		if !ok {
			cudaLogf("No funcs for module %q", name)
			continue
		}
		if err := m.LoadCUDAFunc(name, data, funcs); err != nil {
			cudaLogf("Unable to load %q.: %v", name, err)
		}
	}
}

func (m *tapeMachine) loadDummyStdLib() {
	if cudaStdLib == nil {
		return
	}
	for name := range cudaStdLib {
		m.loadDummyFunc(name)
	}
}

func (instr *execOp) execKernel(m *tapeMachine, inputs []Value) (err error) {
<<<<<<< HEAD
	pc := int(instr.id)
=======
	// pc := int(instr.id)
>>>>>>> c9d9bd5b
	toDev := instr.writeTo.device
	var v Value
	switch op := instr.op.(type) {
	case CUDADoer:
		prealloc := m.getValue(instr.writeTo)
		if v, err = op.CUDADo(m, toDev, prealloc, inputs...); err != nil {
			return errors.Wrapf(err, "Happened while attempting to use CUDA to execute %v. Node is %x. Register was %v", instr, instr.id, instr.writeTo.id)
		}
	case CLDoer:
	default:
		switch {
		case instr.preAllocated:
			if pd, ok := instr.op.(UsePreallocDoer); ok {
				p := m.cpumem[instr.writeTo.id]
				if v, err = pd.UsePreallocDo(p, inputs...); err != nil {
					return errors.Wrapf(err, "Happened while attempting to execute %v. Node is %x. Register was: %v ", instr, instr.id, instr.writeTo.id)
				}
			} else {
				// TODO: maybe warn?
				if v, err = instr.op.Do(inputs...); err != nil {
					return errors.Wrap(err, opDoFail)
				}
			}
		case instr.useUnsafe:
			if ud, ok := instr.op.(UnsafeDoer); ok {
				if v, err = ud.UnsafeDo(inputs...); err != nil {
					return errors.Wrap(err, "Failed to carry UnsafeDo()")
				}
			} else {
				// TODO: warn?
				if v, err = instr.op.Do(inputs...); err != nil {
					return errors.Wrap(err, opDoFail)
				}
			}
		default:
			if v, err = instr.op.Do(inputs...); err != nil {
				return errors.Wrap(err, opDoFail)
			}
		}

	}
	m.watchedInstrLogf(instr, "Result:")
	m.enterLogScope()
	m.watchedInstrLogf(instr, m.valueFmt, v)
	m.leaveLogScope()
	// TODO: type and shape checks

	// Write
	setEngine(v, m.Engine)
	m.writeValue(instr.writeTo, v)

	// additional processing
	node := m.p.g.Node(instr.id).(*Node)
	if m.trace() && (len(m.watchNodes) == 0 || m.watchNodes.Contains(node)) {
		m.Signal()
		if err = node.bindCopy(v); err != nil {
			return errors.Wrapf(err, "TraceExec failed to bind copy")
		}
	} else {
		node.bind(v)
	}

	// this is a gradient node then, we should also bind the value to the node's dualValue
	if m.bindDV() && node.derivOf != nil {
		for _, src := range node.derivOf {
			if len(m.bindNodesDV) > 0 && !m.bindNodesDV.Contains(src) {
				continue
			}

			if src.boundTo != nil {
				dv := dvUnit(src.boundTo)
				cudaLogf("dv.d 0x%x v 0x%x | writeTo: %v", dv.d.Uintptr(), v.Uintptr(), instr.writeTo)
				dev := instr.writeTo.device
				add := newEBOByType(addOpType, TypeOf(dv.d), TypeOf(v))
				switch dev {
				case CPU:
					if d, err := add.UnsafeDo(dv.d, v); err == nil {
						dv.SetDeriv(d)
						src.bind(dv)
					} else {
						return err
					}
				default:
					// temporarily allocate a valu
					ctx := m.Contexts()[int(dev)]

					dt := dv.d.Dtype()
					shp := dv.d.Shape()
					memsize := calcMemSize(dt, shp)

					var mem tensor.Memory
					if mem, err = m.Get(dev, memsize); err != nil {
						return errors.Wrapf(err, "Unable to allocate %v bytes from %v", memsize, dev)
					}

					var d Value
					if d, err = makeValueFromMem(dt, shp, mem); err != nil {
						return
					}

					// copy dv.d to d
					ctx.MemcpyHtoD(mem.(cu.DevicePtr), dv.d.Pointer(), memsize)

					// perform  the op
					if _, err = add.CUDADo(m, dev, d, d, v); err != nil {
						return
					}
					// copy the value back into dv.d
					ctx.MemcpyDtoH(dv.d.Pointer(), mem.(cu.DevicePtr), memsize)
					m.Put(dev, mem, memsize) // then free it

					src.bind(dv)
					// the CPU method is correct. This method is correct for MOST cases, but will not be correct under some other circumstances
					// ctx.MemcpyDtoH(dv.d.Pointer(), cu.DevicePtr(v.Uintptr()), instr.size)
				}
			}
		}

	}

	m.watchedInstrLogf(instr, "Written To: %v", instr.writeTo)
	m.enterLogScope()
	m.watchedInstrLogf(instr, m.valueFmt, v)
	m.leaveLogScope()

	return nil
}

func (instr deviceTransport) exec(m *tapeMachine) (err error) {
	m.logf("Executing %v", instr)
	from := m.getValue(instr.from)
	to := m.getValue(instr.to)

	var ctx *cu.BatchedContext
	switch {
	case instr.from.device == CPU && instr.to.device != CPU:
		memsize := int64(from.MemSize())
		ctx = m.Contexts()[int(instr.to.device)]
		ctx.MemcpyHtoD(cu.DevicePtr(to.Uintptr()), from.Pointer(), memsize)
	case instr.from.device != CPU && instr.to.device == CPU:
		dt := from.Dtype()
		memsize := calcMemSize(dt, from.Shape())
		ctx = m.Contexts()[int(instr.from.device)]
		ctx.MemcpyDtoH(to.Pointer(), cu.DevicePtr(from.Uintptr()), memsize)

		// when copying from device to host, it's assumed that the host will want to immediately use
		// so signal the DoWork
		m.Signal()
	}

	return nil
}<|MERGE_RESOLUTION|>--- conflicted
+++ resolved
@@ -142,11 +142,7 @@
 }
 
 func (instr *execOp) execKernel(m *tapeMachine, inputs []Value) (err error) {
-<<<<<<< HEAD
-	pc := int(instr.id)
-=======
 	// pc := int(instr.id)
->>>>>>> c9d9bd5b
 	toDev := instr.writeTo.device
 	var v Value
 	switch op := instr.op.(type) {
