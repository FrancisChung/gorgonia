<<<<<<< HEAD
package main

import (
	"encoding/csv"
	"flag"
	"fmt"
	"io"
	"log"
	"math/rand"
	"os"
	"runtime/pprof"
	"strconv"
	"time"

	G "gorgonia.org/gorgonia"
	"gorgonia.org/tensor"
)

const (
	// N is the number of rows in our dataset
	N = 26733
	// feats is the number of features (x) in our dataset
	feats = 10
	// trainIter is the number of interations for which to train
	trainIter = 500
)

var cpuprofile = flag.String("cpuprofile", "", "write cpu profile to file")
var memprofile = flag.String("memprofile", "", "write mem profile to file")
var static = flag.Bool("static", false, "Use static test file")
var wT tensor.Tensor
var yT tensor.Tensor
var xT tensor.Tensor

// in this example, we will generate random float64 values
var float = tensor.Float64

// init generates random values for x, w, and y for demo purposes
// Use the static flag to load your own data
func init() {
	xBacking := tensor.Random(float, N*feats)
	wBacking := tensor.Random(float, feats)
	var yBacking interface{}
	switch float {
	case tensor.Float64:
		backing := make([]float64, N)
		for i := range backing {
			backing[i] = float64(rand.Intn(2))
		}
		yBacking = backing
	case tensor.Float32:
		backing := make([]float32, N)
		for i := range backing {
			backing[i] = float32(rand.Intn(2))
		}
		yBacking = backing
	}

	xT = tensor.New(tensor.WithBacking(xBacking), tensor.WithShape(N, feats))
	yT = tensor.New(tensor.WithBacking(yBacking), tensor.WithShape(N))
	wT = tensor.New(tensor.WithBacking(wBacking), tensor.WithShape(feats))
}

func main() {
	flag.Parse()
	rand.Seed(1337)
	log.SetFlags(0)

	if *static {
		float = tensor.Float64 // because the loadStatck function only loads []float64
		wBacking, xBacking, yBacking := loadStatic()
		xT = tensor.New(tensor.WithBacking(xBacking), tensor.WithShape(N, feats))
		yT = tensor.New(tensor.WithBacking(yBacking), tensor.WithShape(N))
		wT = tensor.New(tensor.WithBacking(wBacking), tensor.WithShape(feats))
	}

	// To start, we need to create a graph and construct all the nodes.
	// Everything from the input to the prediction needs to be a node.

	// We start by creating nodes for the training
	// create a new graph and add x, y, w, b, and one as Nodes
	g := G.NewGraph()
	x := G.NewMatrix(g, float, G.WithName("x"), G.WithShape(N, feats))
	y := G.NewVector(g, float, G.WithName("y"), G.WithShape(N))

	w := G.NewVector(g, float, G.WithName("w"), G.WithShape(feats))
	b := G.NewScalar(g, float, G.WithName("bias"))
	// Add a constant node 1 to be used later in the loss function
	one := G.NewConstant(1.0)

	// Here we create the nodes that will do the prediction operations
	// create a node that has the operation: (x*w + b)
	xwmb := G.Must(G.Add(G.Must(G.Mul(x, w)), b))
	// create a node that has the operation: sigmoid(xwmb)
	prob := G.Must(G.Sigmoid(xwmb))
	G.WithName("prob")(prob)
	// create a "pred" node that has the operation that checks if prob is 
	// greater than 0.5. This ensures that our prediction output returns 
	// {true, false}
	pred := G.Must(G.Gt(prob, G.NewConstant(0.5), false))
	G.WithName("pred")(pred)

	// Gorgonia might delete values from nodes so we are going to save it
	// and print it out later
	var predicted G.Value
	readNode := G.Read(pred, &predicted)

	// Here we create the nodes that contain the operations that
	// will calculate the cost function.
	// binary cross entropy: -y * log(prob) - (1-y)*log(1-prob)
	logProb := G.Must(G.Log(prob))
	fstTerm := G.Must(G.HadamardProd(G.Must(G.Neg(y)), logProb))
	oneMinusY := G.Must(G.Sub(one, y))
	logOneMinusProb := G.Must(G.Log(G.Must(G.Sub(one, prob))))
	sndTerm := G.Must(G.HadamardProd(oneMinusY, logOneMinusProb))

	crossEntropy := G.Must(G.Sub(fstTerm, sndTerm))
	G.WithName("crossEntropy")(crossEntropy)
	loss := G.Must(G.Mean(crossEntropy))
	G.WithName("loss")(loss)

	// In order to prevent overfitting, we add a L2 regularization term
	weightSq := G.Must(G.Square(w))
	sumSq := G.Must(G.Sum(weightSq))
	l2reg := G.NewConstant(0.01, G.WithName("l2reg"))
	regTerm := G.Must(G.Mul(l2reg, sumSq))

	// cost we want to minimize
	cost := G.Must(G.Add(loss, regTerm))
	G.WithName("cost")(cost)

	// calculate gradient by backpropagation https://en.wikipedia.org/wiki/Backpropagation
	grads, err := G.Grad(cost, w, b)
	handleError(err)
	// "dcost/dw" == derivative of cost with respect to w
	G.WithName("dcost/dw")(grads[0])
	// "dcost/db" == derivative of cost with respect to b
	G.WithName("dcost/db")(grads[1])

	// create the nodes for calculating the gradient
	learnRate := G.NewConstant(0.1) // be careful not to set a learnRate too high
	gwlr := G.Must(G.Mul(learnRate, grads[0]))
	wUpd := G.Must(G.Sub(w, gwlr))
	gblr := G.Must(G.Mul(learnRate, grads[1]))
	bUpd := G.Must(G.Sub(b, gblr))

	// Run the following line to write to the gographviz file for debugging https://github.com/awalterschulze/gographviz
	// ioutil.WriteFile("fullGraph.dot", []byte(g.ToDot()), 0644)

	// Now that we have created all the notes, we should compile a training program.
	// We are essentially creating a list of instructions to get from our inputs {x, y}
	// to our outputs {wUpd, bUpd, readNode}. Note that we need to tell gorgonia that
	// readNode is one of our outputs so that we can access it.
	prog, locMap, err := G.CompileFunction(g, G.Nodes{x, y}, G.Nodes{wUpd, bUpd, readNode})
	handleError(err)
	fmt.Printf("%v", prog) // print the instructions
	// With our program, we initialize a new TapeMachine that will execute our program
	machine := G.NewTapeMachine(g, G.WithPrecompiled(prog, locMap))
	// Note that NewTapeMachine() will compile if WithPrecomiled() is not provided.
	// Internally, Gorgonia will figure out that a compilation process needs to happen, 
	// so it will call Compile(g), which will output the prog and locMap internally.
	// When nodes are added to the graph to Gorgonia, nodes that have no precedents 
	// and have a nil Op are marked as input nodes. So Gorgonia knows to start there.
	// But since our graph contains the training and prediction nodes, we manually compiled.

	// we allocated the node w before, but we never set it's initial value
	machine.Let(w, wT)
	machine.Let(b, 0.0)

	if *cpuprofile != "" {
		f, err := os.Create(*cpuprofile)
		if err != nil {
			log.Fatal(err)
		}
		pprof.StartCPUProfile(f)
		defer pprof.StopCPUProfile()
	}

	// Now that we have our graph, program, and machine, we can start training
	start := time.Now()
	for i := 0; i < trainIter; i++ {
		// move the pointer back to the beginning of the prog. Reset() does not delete any values
		machine.Reset()
		// We should reinitialize the values {x,y}. This is a good practice.
		// Think of the machine as a function(x,y) and we are providing the input values
		machine.Let(x, xT)
		machine.Let(y, yT)
		handleError(machine.RunAll())
		// After running the machine, we want to update w and b
		machine.Set(w, wUpd)
		machine.Set(b, bUpd)
		
		accuracy := accuracy(y.Value(), predicted)
		fmt.Printf("Interation #%v, Training accuracy: %#v\n", i, accuracy)

		}
	fmt.Printf("Time taken: %v\n", time.Since(start))
	fmt.Printf("Final Model: \nw: %3.3s\nb: %+3.3s\n", w.Value(), b.Value())

	fmt.Printf("START\n")

	// Now that we have our final model, we need to write a new program
	// that goes from the input {x} to the prediction {pred}
	prog, locMap, err = G.CompileFunction(g, G.Nodes{x}, G.Nodes{pred})
	handleError(err)
	machine = G.NewTapeMachine(g, G.WithPrecompiled(prog, locMap))

	machine.Let(w, wT)
	machine.Let(b, 0.0)	
	machine.Let(x, xT)
	handleError(machine.RunAll())
	handleError(err)

}
func loadStatic() (w, x, y []float64) {
	d0, err := os.Open("testdata/X_ds1.10.csv")
	if err == nil {
		r := csv.NewReader(d0)
		r.Comma = ','
		for {
			record, err := r.Read()
			if err == io.EOF {
				break
			}
			if err != nil {
				log.Fatal(err)
			}

			for _, f := range record {
				fl, _ := strconv.ParseFloat(f, 64)
				x = append(x, fl)
			}
		}
		if len(x) != N*feats {
			log.Fatalf("Expected %d*%d. Got %d instead", N, feats, len(x))
		}
	} else {
		log.Println("could not read from file")
		x = tensor.Random(float, N*feats).([]float64)
	}

	w0, err := os.Open("testdata/W_ds1.10.csv")
	if err == nil {
		r := csv.NewReader(w0)
		r.Comma = ' '
		for {
			record, err := r.Read()
			if err == io.EOF {
				break
			}
			if err != nil {
				log.Fatal(err)
			}

			fl, _ := strconv.ParseFloat(record[0], 64)
			w = append(w, fl)
		}

		if len(w) != feats {
			log.Fatalf("Expected %d rows. Got %d instead", feats, len(w))
		}
	} else {
		w = tensor.Random(float, feats).([]float64)
	}

	y0, err := os.Open("testdata/Y_ds1.10.csv")
	if err == nil {
		r := csv.NewReader(y0)
		r.Comma = ','
		for {
			record, err := r.Read()
			if err == io.EOF {
				break
			}
			if err != nil {
				log.Fatal(err)
			}

			fl, _ := strconv.ParseFloat(record[0], 64)
			y = append(y, fl)
		}
		if len(y) != N {
			log.Fatalf("Expected %d rows. Got %d instead", N, len(y))
		}
	} else {
		y = make([]float64, N)
		for i := range y {
			y[i] = float64(rand.Intn(2))
		}

	}
	return
}
func accuracy(target, predicted G.Value) (float64){
	count := 0.0
	targetArray := target.Data().([]float64)
	predictedArray := predicted.Data().([]bool)
	targetBool := false
	for i:=0;i<target.Size();i++{
		if targetArray[i] == 1.0{
			targetBool = true
		}else{
			targetBool = false
		}
		if targetBool == predictedArray[i]{
			count++
		}
	}
	return count/float64(target.Size())
}
func handleError(err error) {
	if err != nil {
		log.Fatalf("%+v", err)
	}
=======
package main

// import "C"

import (
	"flag"
	"fmt"
	"io/ioutil"
	"log"
	"math/rand"
	"os"
	"runtime/pprof"
	"time"

	G "gorgonia.org/gorgonia"
	"gorgonia.org/tensor"
	// cblas "gonum.org/v1/netlib/blas/netlib"
)

const (
	// N     = 400
	// feats = 784

	N     = 26733
	feats = 10

	trainIter = 5000
)

var cpuprofile = flag.String("cpuprofile", "", "write cpu profile to file")
var memprofile = flag.String("memprofile", "", "write mem profile to file")
var static = flag.Bool("static", false, "Use static test file")
var wT tensor.Tensor
var yT tensor.Tensor
var xT tensor.Tensor

var Float = tensor.Float64

func handleError(err error) {
	if err != nil {
		log.Fatalf("%+v", err)
	}
}

func init() {
	xBacking := tensor.Random(Float, N*feats)
	wBacking := tensor.Random(Float, feats)
	var yBacking interface{}
	switch Float {
	case tensor.Float64:
		backing := make([]float64, N)
		for i := range backing {
			backing[i] = float64(rand.Intn(2))
		}
		yBacking = backing
	case tensor.Float32:
		backing := make([]float32, N)
		for i := range backing {
			backing[i] = float32(rand.Intn(2))
		}
		yBacking = backing
	}

	xT = tensor.New(tensor.WithBacking(xBacking), tensor.WithShape(N, feats))
	yT = tensor.New(tensor.WithBacking(yBacking), tensor.WithShape(N))
	wT = tensor.New(tensor.WithBacking(wBacking), tensor.WithShape(feats))
}

func main() {
	flag.Parse()
	rand.Seed(1337)
	log.SetFlags(0)

	if *static {
		Float = tensor.Float64 // because the loadStatck function only loads []float64
		wBacking, xBacking, yBacking := loadStatic()
		xT = tensor.New(tensor.WithBacking(xBacking), tensor.WithShape(N, feats))
		yT = tensor.New(tensor.WithBacking(yBacking), tensor.WithShape(N))
		wT = tensor.New(tensor.WithBacking(wBacking), tensor.WithShape(feats))
	}

	// G.Use(cblas.Implementation{})
	// G.UseNonStable()

	g := G.NewGraph()
	x := G.NewMatrix(g, Float, G.WithName("x"), G.WithShape(N, feats))
	y := G.NewVector(g, Float, G.WithName("y"), G.WithShape(N))

	w := G.NewVector(g, Float, G.WithName("w"), G.WithShape(feats))
	b := G.NewScalar(g, Float, G.WithName("bias"))

	one := G.NewConstant(1.0)

	// prob = 1/(1 + e^(-(x·w)-b))
	xwmb := G.Must(G.Add(G.Must(G.Mul(x, w)), b))
	prob := G.Must(G.Sigmoid(xwmb))
	G.WithName("prob")(prob)

	// "forward"
	pred := G.Must(G.Gt(prob, G.NewConstant(0.5), false))
	G.WithName("pred")(pred)

	// binary cross entropy: -y * log(prob) - (1-y)*log(1-prob)
	logProb := G.Must(G.Log(prob))
	fstTerm := G.Must(G.HadamardProd(G.Must(G.Neg(y)), logProb))

	oneMinusY := G.Must(G.Sub(one, y))
	logOneMinusProb := G.Must(G.Log(G.Must(G.Sub(one, prob))))
	sndTerm := G.Must(G.HadamardProd(oneMinusY, logOneMinusProb))

	crossEntropy := G.Must(G.Sub(fstTerm, sndTerm))
	G.WithName("crossEntropy")(crossEntropy)

	loss := G.Must(G.Mean(crossEntropy))

	// regularization term
	weightSq := G.Must(G.Square(w))
	sumSq := G.Must(G.Sum(weightSq))
	l1reg := G.NewConstant(0.01, G.WithName("l1reg"))
	regTerm := G.Must(G.Mul(l1reg, sumSq))

	// cost we want to minimize
	cost := G.Must(G.Add(loss, regTerm))
	G.WithName("cost")(cost)

	// calculate gradient
	grads, err := G.Grad(cost, w, b)
	handleError(err)

	G.WithName("dcost/dw")(grads[0])
	G.WithName("dcost/db")(grads[1])

	// gradient updates
	learnRate := G.NewConstant(0.1)
	gwlr := G.Must(G.Mul(learnRate, grads[0]))
	wUpd := G.Must(G.Sub(w, gwlr))
	gblr := G.Must(G.Mul(learnRate, grads[1]))
	bUpd := G.Must(G.Sub(b, gblr))

	G.Set(w, wUpd)
	G.Set(b, bUpd)

	ioutil.WriteFile("fullGraph.dot", []byte(g.ToDot()), 0644)

	prog, locMap, err := G.CompileFunction(g, G.Nodes{x, y}, G.Nodes{wUpd, bUpd})
	handleError(err)
	fmt.Printf("%v", prog)
	machine := G.NewTapeMachine(g, G.WithPrecompiled(prog, locMap))

	machine.Let(w, wT)
	machine.Let(b, 0.0)

	if *cpuprofile != "" {
		f, err := os.Create(*cpuprofile)
		if err != nil {
			log.Fatal(err)
		}
		pprof.StartCPUProfile(f)
		defer pprof.StopCPUProfile()
	}

	start := time.Now()
	for i := 0; i < trainIter; i++ {
		machine.Reset()
		machine.Let(x, xT)
		machine.Let(y, yT)
		handleError(machine.RunAll())

		machine.Set(w, wUpd)
		machine.Set(b, bUpd)
	}
	fmt.Printf("Time taken: %v\n", time.Since(start))
	fmt.Printf("Final Model: \nw: %3.3s\nb: %+3.3s\n", w.Value(), b.Value())

	fmt.Printf("Target values: %#v\n", yT)
	log.Printf("START")
	prog, locMap, err = G.CompileFunction(g, G.Nodes{x}, G.Nodes{pred})
	handleError(err)
	machine = G.NewTapeMachine(g, G.WithPrecompiled(prog, locMap))

	machine.Let(w, wT)
	machine.Let(b, 0.0)
	machine.Let(x, xT)
	handleError(machine.RunAll())
	fmt.Printf("Predicted: %#v\n", pred.Value())
>>>>>>> a2c25009
}<|MERGE_RESOLUTION|>--- conflicted
+++ resolved
@@ -1,503 +1,316 @@
-<<<<<<< HEAD
-package main
-
-import (
-	"encoding/csv"
-	"flag"
-	"fmt"
-	"io"
-	"log"
-	"math/rand"
-	"os"
-	"runtime/pprof"
-	"strconv"
-	"time"
-
-	G "gorgonia.org/gorgonia"
-	"gorgonia.org/tensor"
-)
-
-const (
-	// N is the number of rows in our dataset
-	N = 26733
-	// feats is the number of features (x) in our dataset
-	feats = 10
-	// trainIter is the number of interations for which to train
-	trainIter = 500
-)
-
-var cpuprofile = flag.String("cpuprofile", "", "write cpu profile to file")
-var memprofile = flag.String("memprofile", "", "write mem profile to file")
-var static = flag.Bool("static", false, "Use static test file")
-var wT tensor.Tensor
-var yT tensor.Tensor
-var xT tensor.Tensor
-
-// in this example, we will generate random float64 values
-var float = tensor.Float64
-
-// init generates random values for x, w, and y for demo purposes
-// Use the static flag to load your own data
-func init() {
-	xBacking := tensor.Random(float, N*feats)
-	wBacking := tensor.Random(float, feats)
-	var yBacking interface{}
-	switch float {
-	case tensor.Float64:
-		backing := make([]float64, N)
-		for i := range backing {
-			backing[i] = float64(rand.Intn(2))
-		}
-		yBacking = backing
-	case tensor.Float32:
-		backing := make([]float32, N)
-		for i := range backing {
-			backing[i] = float32(rand.Intn(2))
-		}
-		yBacking = backing
-	}
-
-	xT = tensor.New(tensor.WithBacking(xBacking), tensor.WithShape(N, feats))
-	yT = tensor.New(tensor.WithBacking(yBacking), tensor.WithShape(N))
-	wT = tensor.New(tensor.WithBacking(wBacking), tensor.WithShape(feats))
-}
-
-func main() {
-	flag.Parse()
-	rand.Seed(1337)
-	log.SetFlags(0)
-
-	if *static {
-		float = tensor.Float64 // because the loadStatck function only loads []float64
-		wBacking, xBacking, yBacking := loadStatic()
-		xT = tensor.New(tensor.WithBacking(xBacking), tensor.WithShape(N, feats))
-		yT = tensor.New(tensor.WithBacking(yBacking), tensor.WithShape(N))
-		wT = tensor.New(tensor.WithBacking(wBacking), tensor.WithShape(feats))
-	}
-
-	// To start, we need to create a graph and construct all the nodes.
-	// Everything from the input to the prediction needs to be a node.
-
-	// We start by creating nodes for the training
-	// create a new graph and add x, y, w, b, and one as Nodes
-	g := G.NewGraph()
-	x := G.NewMatrix(g, float, G.WithName("x"), G.WithShape(N, feats))
-	y := G.NewVector(g, float, G.WithName("y"), G.WithShape(N))
-
-	w := G.NewVector(g, float, G.WithName("w"), G.WithShape(feats))
-	b := G.NewScalar(g, float, G.WithName("bias"))
-	// Add a constant node 1 to be used later in the loss function
-	one := G.NewConstant(1.0)
-
-	// Here we create the nodes that will do the prediction operations
-	// create a node that has the operation: (x*w + b)
-	xwmb := G.Must(G.Add(G.Must(G.Mul(x, w)), b))
-	// create a node that has the operation: sigmoid(xwmb)
-	prob := G.Must(G.Sigmoid(xwmb))
-	G.WithName("prob")(prob)
-	// create a "pred" node that has the operation that checks if prob is 
-	// greater than 0.5. This ensures that our prediction output returns 
-	// {true, false}
-	pred := G.Must(G.Gt(prob, G.NewConstant(0.5), false))
-	G.WithName("pred")(pred)
-
-	// Gorgonia might delete values from nodes so we are going to save it
-	// and print it out later
-	var predicted G.Value
-	readNode := G.Read(pred, &predicted)
-
-	// Here we create the nodes that contain the operations that
-	// will calculate the cost function.
-	// binary cross entropy: -y * log(prob) - (1-y)*log(1-prob)
-	logProb := G.Must(G.Log(prob))
-	fstTerm := G.Must(G.HadamardProd(G.Must(G.Neg(y)), logProb))
-	oneMinusY := G.Must(G.Sub(one, y))
-	logOneMinusProb := G.Must(G.Log(G.Must(G.Sub(one, prob))))
-	sndTerm := G.Must(G.HadamardProd(oneMinusY, logOneMinusProb))
-
-	crossEntropy := G.Must(G.Sub(fstTerm, sndTerm))
-	G.WithName("crossEntropy")(crossEntropy)
-	loss := G.Must(G.Mean(crossEntropy))
-	G.WithName("loss")(loss)
-
-	// In order to prevent overfitting, we add a L2 regularization term
-	weightSq := G.Must(G.Square(w))
-	sumSq := G.Must(G.Sum(weightSq))
-	l2reg := G.NewConstant(0.01, G.WithName("l2reg"))
-	regTerm := G.Must(G.Mul(l2reg, sumSq))
-
-	// cost we want to minimize
-	cost := G.Must(G.Add(loss, regTerm))
-	G.WithName("cost")(cost)
-
-	// calculate gradient by backpropagation https://en.wikipedia.org/wiki/Backpropagation
-	grads, err := G.Grad(cost, w, b)
-	handleError(err)
-	// "dcost/dw" == derivative of cost with respect to w
-	G.WithName("dcost/dw")(grads[0])
-	// "dcost/db" == derivative of cost with respect to b
-	G.WithName("dcost/db")(grads[1])
-
-	// create the nodes for calculating the gradient
-	learnRate := G.NewConstant(0.1) // be careful not to set a learnRate too high
-	gwlr := G.Must(G.Mul(learnRate, grads[0]))
-	wUpd := G.Must(G.Sub(w, gwlr))
-	gblr := G.Must(G.Mul(learnRate, grads[1]))
-	bUpd := G.Must(G.Sub(b, gblr))
-
-	// Run the following line to write to the gographviz file for debugging https://github.com/awalterschulze/gographviz
-	// ioutil.WriteFile("fullGraph.dot", []byte(g.ToDot()), 0644)
-
-	// Now that we have created all the notes, we should compile a training program.
-	// We are essentially creating a list of instructions to get from our inputs {x, y}
-	// to our outputs {wUpd, bUpd, readNode}. Note that we need to tell gorgonia that
-	// readNode is one of our outputs so that we can access it.
-	prog, locMap, err := G.CompileFunction(g, G.Nodes{x, y}, G.Nodes{wUpd, bUpd, readNode})
-	handleError(err)
-	fmt.Printf("%v", prog) // print the instructions
-	// With our program, we initialize a new TapeMachine that will execute our program
-	machine := G.NewTapeMachine(g, G.WithPrecompiled(prog, locMap))
-	// Note that NewTapeMachine() will compile if WithPrecomiled() is not provided.
-	// Internally, Gorgonia will figure out that a compilation process needs to happen, 
-	// so it will call Compile(g), which will output the prog and locMap internally.
-	// When nodes are added to the graph to Gorgonia, nodes that have no precedents 
-	// and have a nil Op are marked as input nodes. So Gorgonia knows to start there.
-	// But since our graph contains the training and prediction nodes, we manually compiled.
-
-	// we allocated the node w before, but we never set it's initial value
-	machine.Let(w, wT)
-	machine.Let(b, 0.0)
-
-	if *cpuprofile != "" {
-		f, err := os.Create(*cpuprofile)
-		if err != nil {
-			log.Fatal(err)
-		}
-		pprof.StartCPUProfile(f)
-		defer pprof.StopCPUProfile()
-	}
-
-	// Now that we have our graph, program, and machine, we can start training
-	start := time.Now()
-	for i := 0; i < trainIter; i++ {
-		// move the pointer back to the beginning of the prog. Reset() does not delete any values
-		machine.Reset()
-		// We should reinitialize the values {x,y}. This is a good practice.
-		// Think of the machine as a function(x,y) and we are providing the input values
-		machine.Let(x, xT)
-		machine.Let(y, yT)
-		handleError(machine.RunAll())
-		// After running the machine, we want to update w and b
-		machine.Set(w, wUpd)
-		machine.Set(b, bUpd)
-		
-		accuracy := accuracy(y.Value(), predicted)
-		fmt.Printf("Interation #%v, Training accuracy: %#v\n", i, accuracy)
-
-		}
-	fmt.Printf("Time taken: %v\n", time.Since(start))
-	fmt.Printf("Final Model: \nw: %3.3s\nb: %+3.3s\n", w.Value(), b.Value())
-
-	fmt.Printf("START\n")
-
-	// Now that we have our final model, we need to write a new program
-	// that goes from the input {x} to the prediction {pred}
-	prog, locMap, err = G.CompileFunction(g, G.Nodes{x}, G.Nodes{pred})
-	handleError(err)
-	machine = G.NewTapeMachine(g, G.WithPrecompiled(prog, locMap))
-
-	machine.Let(w, wT)
-	machine.Let(b, 0.0)	
-	machine.Let(x, xT)
-	handleError(machine.RunAll())
-	handleError(err)
-
-}
-func loadStatic() (w, x, y []float64) {
-	d0, err := os.Open("testdata/X_ds1.10.csv")
-	if err == nil {
-		r := csv.NewReader(d0)
-		r.Comma = ','
-		for {
-			record, err := r.Read()
-			if err == io.EOF {
-				break
-			}
-			if err != nil {
-				log.Fatal(err)
-			}
-
-			for _, f := range record {
-				fl, _ := strconv.ParseFloat(f, 64)
-				x = append(x, fl)
-			}
-		}
-		if len(x) != N*feats {
-			log.Fatalf("Expected %d*%d. Got %d instead", N, feats, len(x))
-		}
-	} else {
-		log.Println("could not read from file")
-		x = tensor.Random(float, N*feats).([]float64)
-	}
-
-	w0, err := os.Open("testdata/W_ds1.10.csv")
-	if err == nil {
-		r := csv.NewReader(w0)
-		r.Comma = ' '
-		for {
-			record, err := r.Read()
-			if err == io.EOF {
-				break
-			}
-			if err != nil {
-				log.Fatal(err)
-			}
-
-			fl, _ := strconv.ParseFloat(record[0], 64)
-			w = append(w, fl)
-		}
-
-		if len(w) != feats {
-			log.Fatalf("Expected %d rows. Got %d instead", feats, len(w))
-		}
-	} else {
-		w = tensor.Random(float, feats).([]float64)
-	}
-
-	y0, err := os.Open("testdata/Y_ds1.10.csv")
-	if err == nil {
-		r := csv.NewReader(y0)
-		r.Comma = ','
-		for {
-			record, err := r.Read()
-			if err == io.EOF {
-				break
-			}
-			if err != nil {
-				log.Fatal(err)
-			}
-
-			fl, _ := strconv.ParseFloat(record[0], 64)
-			y = append(y, fl)
-		}
-		if len(y) != N {
-			log.Fatalf("Expected %d rows. Got %d instead", N, len(y))
-		}
-	} else {
-		y = make([]float64, N)
-		for i := range y {
-			y[i] = float64(rand.Intn(2))
-		}
-
-	}
-	return
-}
-func accuracy(target, predicted G.Value) (float64){
-	count := 0.0
-	targetArray := target.Data().([]float64)
-	predictedArray := predicted.Data().([]bool)
-	targetBool := false
-	for i:=0;i<target.Size();i++{
-		if targetArray[i] == 1.0{
-			targetBool = true
-		}else{
-			targetBool = false
-		}
-		if targetBool == predictedArray[i]{
-			count++
-		}
-	}
-	return count/float64(target.Size())
-}
-func handleError(err error) {
-	if err != nil {
-		log.Fatalf("%+v", err)
-	}
-=======
-package main
-
-// import "C"
-
-import (
-	"flag"
-	"fmt"
-	"io/ioutil"
-	"log"
-	"math/rand"
-	"os"
-	"runtime/pprof"
-	"time"
-
-	G "gorgonia.org/gorgonia"
-	"gorgonia.org/tensor"
-	// cblas "gonum.org/v1/netlib/blas/netlib"
-)
-
-const (
-	// N     = 400
-	// feats = 784
-
-	N     = 26733
-	feats = 10
-
-	trainIter = 5000
-)
-
-var cpuprofile = flag.String("cpuprofile", "", "write cpu profile to file")
-var memprofile = flag.String("memprofile", "", "write mem profile to file")
-var static = flag.Bool("static", false, "Use static test file")
-var wT tensor.Tensor
-var yT tensor.Tensor
-var xT tensor.Tensor
-
-var Float = tensor.Float64
-
-func handleError(err error) {
-	if err != nil {
-		log.Fatalf("%+v", err)
-	}
-}
-
-func init() {
-	xBacking := tensor.Random(Float, N*feats)
-	wBacking := tensor.Random(Float, feats)
-	var yBacking interface{}
-	switch Float {
-	case tensor.Float64:
-		backing := make([]float64, N)
-		for i := range backing {
-			backing[i] = float64(rand.Intn(2))
-		}
-		yBacking = backing
-	case tensor.Float32:
-		backing := make([]float32, N)
-		for i := range backing {
-			backing[i] = float32(rand.Intn(2))
-		}
-		yBacking = backing
-	}
-
-	xT = tensor.New(tensor.WithBacking(xBacking), tensor.WithShape(N, feats))
-	yT = tensor.New(tensor.WithBacking(yBacking), tensor.WithShape(N))
-	wT = tensor.New(tensor.WithBacking(wBacking), tensor.WithShape(feats))
-}
-
-func main() {
-	flag.Parse()
-	rand.Seed(1337)
-	log.SetFlags(0)
-
-	if *static {
-		Float = tensor.Float64 // because the loadStatck function only loads []float64
-		wBacking, xBacking, yBacking := loadStatic()
-		xT = tensor.New(tensor.WithBacking(xBacking), tensor.WithShape(N, feats))
-		yT = tensor.New(tensor.WithBacking(yBacking), tensor.WithShape(N))
-		wT = tensor.New(tensor.WithBacking(wBacking), tensor.WithShape(feats))
-	}
-
-	// G.Use(cblas.Implementation{})
-	// G.UseNonStable()
-
-	g := G.NewGraph()
-	x := G.NewMatrix(g, Float, G.WithName("x"), G.WithShape(N, feats))
-	y := G.NewVector(g, Float, G.WithName("y"), G.WithShape(N))
-
-	w := G.NewVector(g, Float, G.WithName("w"), G.WithShape(feats))
-	b := G.NewScalar(g, Float, G.WithName("bias"))
-
-	one := G.NewConstant(1.0)
-
-	// prob = 1/(1 + e^(-(x·w)-b))
-	xwmb := G.Must(G.Add(G.Must(G.Mul(x, w)), b))
-	prob := G.Must(G.Sigmoid(xwmb))
-	G.WithName("prob")(prob)
-
-	// "forward"
-	pred := G.Must(G.Gt(prob, G.NewConstant(0.5), false))
-	G.WithName("pred")(pred)
-
-	// binary cross entropy: -y * log(prob) - (1-y)*log(1-prob)
-	logProb := G.Must(G.Log(prob))
-	fstTerm := G.Must(G.HadamardProd(G.Must(G.Neg(y)), logProb))
-
-	oneMinusY := G.Must(G.Sub(one, y))
-	logOneMinusProb := G.Must(G.Log(G.Must(G.Sub(one, prob))))
-	sndTerm := G.Must(G.HadamardProd(oneMinusY, logOneMinusProb))
-
-	crossEntropy := G.Must(G.Sub(fstTerm, sndTerm))
-	G.WithName("crossEntropy")(crossEntropy)
-
-	loss := G.Must(G.Mean(crossEntropy))
-
-	// regularization term
-	weightSq := G.Must(G.Square(w))
-	sumSq := G.Must(G.Sum(weightSq))
-	l1reg := G.NewConstant(0.01, G.WithName("l1reg"))
-	regTerm := G.Must(G.Mul(l1reg, sumSq))
-
-	// cost we want to minimize
-	cost := G.Must(G.Add(loss, regTerm))
-	G.WithName("cost")(cost)
-
-	// calculate gradient
-	grads, err := G.Grad(cost, w, b)
-	handleError(err)
-
-	G.WithName("dcost/dw")(grads[0])
-	G.WithName("dcost/db")(grads[1])
-
-	// gradient updates
-	learnRate := G.NewConstant(0.1)
-	gwlr := G.Must(G.Mul(learnRate, grads[0]))
-	wUpd := G.Must(G.Sub(w, gwlr))
-	gblr := G.Must(G.Mul(learnRate, grads[1]))
-	bUpd := G.Must(G.Sub(b, gblr))
-
-	G.Set(w, wUpd)
-	G.Set(b, bUpd)
-
-	ioutil.WriteFile("fullGraph.dot", []byte(g.ToDot()), 0644)
-
-	prog, locMap, err := G.CompileFunction(g, G.Nodes{x, y}, G.Nodes{wUpd, bUpd})
-	handleError(err)
-	fmt.Printf("%v", prog)
-	machine := G.NewTapeMachine(g, G.WithPrecompiled(prog, locMap))
-
-	machine.Let(w, wT)
-	machine.Let(b, 0.0)
-
-	if *cpuprofile != "" {
-		f, err := os.Create(*cpuprofile)
-		if err != nil {
-			log.Fatal(err)
-		}
-		pprof.StartCPUProfile(f)
-		defer pprof.StopCPUProfile()
-	}
-
-	start := time.Now()
-	for i := 0; i < trainIter; i++ {
-		machine.Reset()
-		machine.Let(x, xT)
-		machine.Let(y, yT)
-		handleError(machine.RunAll())
-
-		machine.Set(w, wUpd)
-		machine.Set(b, bUpd)
-	}
-	fmt.Printf("Time taken: %v\n", time.Since(start))
-	fmt.Printf("Final Model: \nw: %3.3s\nb: %+3.3s\n", w.Value(), b.Value())
-
-	fmt.Printf("Target values: %#v\n", yT)
-	log.Printf("START")
-	prog, locMap, err = G.CompileFunction(g, G.Nodes{x}, G.Nodes{pred})
-	handleError(err)
-	machine = G.NewTapeMachine(g, G.WithPrecompiled(prog, locMap))
-
-	machine.Let(w, wT)
-	machine.Let(b, 0.0)
-	machine.Let(x, xT)
-	handleError(machine.RunAll())
-	fmt.Printf("Predicted: %#v\n", pred.Value())
->>>>>>> a2c25009
-}+
+package main
+
+import (
+	"encoding/csv"
+	"flag"
+	"fmt"
+	"io"
+	"log"
+	"math/rand"
+	"os"
+	"runtime/pprof"
+	"strconv"
+	"time"
+
+	G "gorgonia.org/gorgonia"
+	"gorgonia.org/tensor"
+)
+
+const (
+	// N is the number of rows in our dataset
+	N = 26733
+	// feats is the number of features (x) in our dataset
+	feats = 10
+	// trainIter is the number of interations for which to train
+	trainIter = 500
+)
+
+var cpuprofile = flag.String("cpuprofile", "", "write cpu profile to file")
+var memprofile = flag.String("memprofile", "", "write mem profile to file")
+var static = flag.Bool("static", false, "Use static test file")
+var wT tensor.Tensor
+var yT tensor.Tensor
+var xT tensor.Tensor
+
+// in this example, we will generate random float64 values
+var float = tensor.Float64
+
+// init generates random values for x, w, and y for demo purposes
+// Use the static flag to load your own data
+func init() {
+	xBacking := tensor.Random(float, N*feats)
+	wBacking := tensor.Random(float, feats)
+	var yBacking interface{}
+	switch float {
+	case tensor.Float64:
+		backing := make([]float64, N)
+		for i := range backing {
+			backing[i] = float64(rand.Intn(2))
+		}
+		yBacking = backing
+	case tensor.Float32:
+		backing := make([]float32, N)
+		for i := range backing {
+			backing[i] = float32(rand.Intn(2))
+		}
+		yBacking = backing
+	}
+
+	xT = tensor.New(tensor.WithBacking(xBacking), tensor.WithShape(N, feats))
+	yT = tensor.New(tensor.WithBacking(yBacking), tensor.WithShape(N))
+	wT = tensor.New(tensor.WithBacking(wBacking), tensor.WithShape(feats))
+}
+
+func main() {
+	flag.Parse()
+	rand.Seed(1337)
+	log.SetFlags(0)
+
+	if *static {
+		float = tensor.Float64 // because the loadStatck function only loads []float64
+		wBacking, xBacking, yBacking := loadStatic()
+		xT = tensor.New(tensor.WithBacking(xBacking), tensor.WithShape(N, feats))
+		yT = tensor.New(tensor.WithBacking(yBacking), tensor.WithShape(N))
+		wT = tensor.New(tensor.WithBacking(wBacking), tensor.WithShape(feats))
+	}
+
+	// To start, we need to create a graph and construct all the nodes.
+	// Everything from the input to the prediction needs to be a node.
+
+	// We start by creating nodes for the training
+	// create a new graph and add x, y, w, b, and one as Nodes
+	g := G.NewGraph()
+	x := G.NewMatrix(g, float, G.WithName("x"), G.WithShape(N, feats))
+	y := G.NewVector(g, float, G.WithName("y"), G.WithShape(N))
+
+	w := G.NewVector(g, float, G.WithName("w"), G.WithShape(feats))
+	b := G.NewScalar(g, float, G.WithName("bias"))
+	// Add a constant node 1 to be used later in the loss function
+	one := G.NewConstant(1.0)
+
+	// Here we create the nodes that will do the prediction operations
+	// create a node that has the operation: (x*w + b)
+	xwmb := G.Must(G.Add(G.Must(G.Mul(x, w)), b))
+	// create a node that has the operation: sigmoid(xwmb)
+	prob := G.Must(G.Sigmoid(xwmb))
+	G.WithName("prob")(prob)
+	// create a "pred" node that has the operation that checks if prob is 
+	// greater than 0.5. This ensures that our prediction output returns 
+	// {true, false}
+	pred := G.Must(G.Gt(prob, G.NewConstant(0.5), false))
+	G.WithName("pred")(pred)
+
+	// Gorgonia might delete values from nodes so we are going to save it
+	// and print it out later
+	var predicted G.Value
+	readNode := G.Read(pred, &predicted)
+
+	// Here we create the nodes that contain the operations that
+	// will calculate the cost function.
+	// binary cross entropy: -y * log(prob) - (1-y)*log(1-prob)
+	logProb := G.Must(G.Log(prob))
+	fstTerm := G.Must(G.HadamardProd(G.Must(G.Neg(y)), logProb))
+	oneMinusY := G.Must(G.Sub(one, y))
+	logOneMinusProb := G.Must(G.Log(G.Must(G.Sub(one, prob))))
+	sndTerm := G.Must(G.HadamardProd(oneMinusY, logOneMinusProb))
+
+	crossEntropy := G.Must(G.Sub(fstTerm, sndTerm))
+	G.WithName("crossEntropy")(crossEntropy)
+	loss := G.Must(G.Mean(crossEntropy))
+	G.WithName("loss")(loss)
+
+	// In order to prevent overfitting, we add a L2 regularization term
+	weightSq := G.Must(G.Square(w))
+	sumSq := G.Must(G.Sum(weightSq))
+	l2reg := G.NewConstant(0.01, G.WithName("l2reg"))
+	regTerm := G.Must(G.Mul(l2reg, sumSq))
+
+	// cost we want to minimize
+	cost := G.Must(G.Add(loss, regTerm))
+	G.WithName("cost")(cost)
+
+	// calculate gradient by backpropagation https://en.wikipedia.org/wiki/Backpropagation
+	grads, err := G.Grad(cost, w, b)
+	handleError(err)
+	// "dcost/dw" == derivative of cost with respect to w
+	G.WithName("dcost/dw")(grads[0])
+	// "dcost/db" == derivative of cost with respect to b
+	G.WithName("dcost/db")(grads[1])
+
+	// create the nodes for calculating the gradient
+	learnRate := G.NewConstant(0.1) // be careful not to set a learnRate too high
+	gwlr := G.Must(G.Mul(learnRate, grads[0]))
+	wUpd := G.Must(G.Sub(w, gwlr))
+	gblr := G.Must(G.Mul(learnRate, grads[1]))
+	bUpd := G.Must(G.Sub(b, gblr))
+
+	// Run the following line to write to the gographviz file for debugging https://github.com/awalterschulze/gographviz
+	// ioutil.WriteFile("fullGraph.dot", []byte(g.ToDot()), 0644)
+
+	// Now that we have created all the notes, we should compile a training program.
+	// We are essentially creating a list of instructions to get from our inputs {x, y}
+	// to our outputs {wUpd, bUpd, readNode}. Note that we need to tell gorgonia that
+	// readNode is one of our outputs so that we can access it.
+	prog, locMap, err := G.CompileFunction(g, G.Nodes{x, y}, G.Nodes{wUpd, bUpd, readNode})
+	handleError(err)
+	fmt.Printf("%v", prog) // print the instructions
+	// With our program, we initialize a new TapeMachine that will execute our program
+	machine := G.NewTapeMachine(g, G.WithPrecompiled(prog, locMap))
+	// Note that NewTapeMachine() will compile if WithPrecomiled() is not provided.
+	// Internally, Gorgonia will figure out that a compilation process needs to happen, 
+	// so it will call Compile(g), which will output the prog and locMap internally.
+	// When nodes are added to the graph to Gorgonia, nodes that have no precedents 
+	// and have a nil Op are marked as input nodes. So Gorgonia knows to start there.
+	// But since our graph contains the training and prediction nodes, we manually compiled.
+
+	// we allocated the node w before, but we never set it's initial value
+	machine.Let(w, wT)
+	machine.Let(b, 0.0)
+
+	if *cpuprofile != "" {
+		f, err := os.Create(*cpuprofile)
+		if err != nil {
+			log.Fatal(err)
+		}
+		pprof.StartCPUProfile(f)
+		defer pprof.StopCPUProfile()
+	}
+
+	// Now that we have our graph, program, and machine, we can start training
+	start := time.Now()
+	for i := 0; i < trainIter; i++ {
+		// move the pointer back to the beginning of the prog. Reset() does not delete any values
+		machine.Reset()
+		// We should reinitialize the values {x,y}. This is a good practice.
+		// Think of the machine as a function(x,y) and we are providing the input values
+		machine.Let(x, xT)
+		machine.Let(y, yT)
+		handleError(machine.RunAll())
+		// After running the machine, we want to update w and b
+		machine.Set(w, wUpd)
+		machine.Set(b, bUpd)
+		
+		accuracy := accuracy(y.Value(), predicted)
+		fmt.Printf("Interation #%v, Training accuracy: %#v\n", i, accuracy)
+
+		}
+	fmt.Printf("Time taken: %v\n", time.Since(start))
+	fmt.Printf("Final Model: \nw: %3.3s\nb: %+3.3s\n", w.Value(), b.Value())
+
+	fmt.Printf("START\n")
+
+	// Now that we have our final model, we need to write a new program
+	// that goes from the input {x} to the prediction {pred}
+	prog, locMap, err = G.CompileFunction(g, G.Nodes{x}, G.Nodes{pred})
+	handleError(err)
+	machine = G.NewTapeMachine(g, G.WithPrecompiled(prog, locMap))
+
+	machine.Let(w, wT)
+	machine.Let(b, 0.0)	
+	machine.Let(x, xT)
+	handleError(machine.RunAll())
+	handleError(err)
+
+}
+func loadStatic() (w, x, y []float64) {
+	d0, err := os.Open("testdata/X_ds1.10.csv")
+	if err == nil {
+		r := csv.NewReader(d0)
+		r.Comma = ','
+		for {
+			record, err := r.Read()
+			if err == io.EOF {
+				break
+			}
+			if err != nil {
+				log.Fatal(err)
+			}
+
+			for _, f := range record {
+				fl, _ := strconv.ParseFloat(f, 64)
+				x = append(x, fl)
+			}
+		}
+		if len(x) != N*feats {
+			log.Fatalf("Expected %d*%d. Got %d instead", N, feats, len(x))
+		}
+	} else {
+		log.Println("could not read from file")
+		x = tensor.Random(float, N*feats).([]float64)
+	}
+
+	w0, err := os.Open("testdata/W_ds1.10.csv")
+	if err == nil {
+		r := csv.NewReader(w0)
+		r.Comma = ' '
+		for {
+			record, err := r.Read()
+			if err == io.EOF {
+				break
+			}
+			if err != nil {
+				log.Fatal(err)
+			}
+
+			fl, _ := strconv.ParseFloat(record[0], 64)
+			w = append(w, fl)
+		}
+
+		if len(w) != feats {
+			log.Fatalf("Expected %d rows. Got %d instead", feats, len(w))
+		}
+	} else {
+		w = tensor.Random(float, feats).([]float64)
+	}
+
+	y0, err := os.Open("testdata/Y_ds1.10.csv")
+	if err == nil {
+		r := csv.NewReader(y0)
+		r.Comma = ','
+		for {
+			record, err := r.Read()
+			if err == io.EOF {
+				break
+			}
+			if err != nil {
+				log.Fatal(err)
+			}
+
+			fl, _ := strconv.ParseFloat(record[0], 64)
+			y = append(y, fl)
+		}
+		if len(y) != N {
+			log.Fatalf("Expected %d rows. Got %d instead", N, len(y))
+		}
+	} else {
+		y = make([]float64, N)
+		for i := range y {
+			y[i] = float64(rand.Intn(2))
+		}
+
+	}
+	return
+}
+func accuracy(target, predicted G.Value) (float64){
+	count := 0.0
+	targetArray := target.Data().([]float64)
+	predictedArray := predicted.Data().([]bool)
+	targetBool := false
+	for i:=0;i<target.Size();i++{
+		if targetArray[i] == 1.0{
+			targetBool = true
+		}else{
+			targetBool = false
+		}
+		if targetBool == predictedArray[i]{
+			count++
+		}
+	}
+	return count/float64(target.Size())
+}
+func handleError(err error) {
+	if err != nil {
+		log.Fatalf("%+v", err)
+	}
+}