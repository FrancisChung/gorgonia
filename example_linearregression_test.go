--- conflicted
+++ resolved
@@ -70,11 +70,8 @@
 	if _, err := Grad(cost, m, c); err != nil {
 		log.Fatalf("Failed to backpropagate: %v", err)
 	}
-<<<<<<< HEAD
 	// prog, _, _ := Compile(g)
 	// log.Println(prog.Graph().Roots())
-=======
->>>>>>> efd88de1
 
 	// machine := NewLispMachine(g)  // you can use a LispMachine, but it'll be VERY slow.
 	machine = NewTapeMachine(g, BindDualValues(m, c))
@@ -82,11 +79,7 @@
 }
 
 func linregRun(m, c *Node, machine VM, iter int) (retM, retC Value) {
-<<<<<<< HEAD
-	model := Nodes{m, c}
-=======
 	model := []ValueGrad{m, c}
->>>>>>> efd88de1
 	solver := NewVanillaSolver(WithLearnRate(0.001), WithClip(5)) // good idea to clip
 
 	if CUDA {
